--- conflicted
+++ resolved
@@ -89,20 +89,12 @@
     } else if (p_uuid_list->len == LEN_UUID_32) {
       UINT8_TO_BE_STREAM(p_out, (UUID_DESC_TYPE << 3) | SIZE_FOUR_BYTES);
       UINT32_TO_BE_STREAM(p_out, p_uuid_list->uu.uuid32);
-<<<<<<< HEAD
-    } else if (p_uuid_list->len == 16) {
-      UINT8_TO_BE_STREAM(p_out, (UUID_DESC_TYPE << 3) | SIZE_SIXTEEN_BYTES);
-      ARRAY_TO_BE_STREAM(p_out, p_uuid_list->uu.uuid128, p_uuid_list->len);
-    } else {
-      SDP_TRACE_ERROR("SDP: Passed Uuid is of Invalid length: %x",p_uuid_list->len);
-=======
     } else if (p_uuid_list->len == LEN_UUID_128) {
       UINT8_TO_BE_STREAM(p_out, (UUID_DESC_TYPE << 3) | SIZE_SIXTEEN_BYTES);
       ARRAY_TO_BE_STREAM(p_out, p_uuid_list->uu.uuid128, p_uuid_list->len);
     } else {
       SDP_TRACE_ERROR("SDP: Passed UUID has invalid length %x",
                       p_uuid_list->len);
->>>>>>> 6172a8fb
     }
   }
 
