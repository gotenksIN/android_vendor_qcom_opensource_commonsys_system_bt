/******************************************************************************
 *
 *  Copyright (C) 1999-2012 Broadcom Corporation
 *
 *  Licensed under the Apache License, Version 2.0 (the "License");
 *  you may not use this file except in compliance with the License.
 *  You may obtain a copy of the License at:
 *
 *  http://www.apache.org/licenses/LICENSE-2.0
 *
 *  Unless required by applicable law or agreed to in writing, software
 *  distributed under the License is distributed on an "AS IS" BASIS,
 *  WITHOUT WARRANTIES OR CONDITIONS OF ANY KIND, either express or implied.
 *  See the License for the specific language governing permissions and
 *  limitations under the License.
 *
 ******************************************************************************/

/******************************************************************************
 *
 *  This file contains functions for BLE device control utilities, and LE
 *  security functions.
 *
 ******************************************************************************/

#define LOG_TAG "bt_btm_ble"

#include "bt_target.h"

#include <base/bind.h>
#include <string.h>

#include "bt_types.h"
#include "bt_utils.h"
#include "btm_ble_api.h"
#include "btm_int.h"
#include "btu.h"
#include "device/include/controller.h"
#include "gap_api.h"
#include "gatt_api.h"
#include "hcimsgs.h"
#include "l2c_int.h"
#include "osi/include/log.h"
#include "osi/include/osi.h"
#include "smp_api.h"

extern bool aes_cipher_msg_auth_code(BT_OCTET16 key, uint8_t* input,
                                     uint16_t length, uint16_t tlen,
                                     uint8_t* p_signature);

/******************************************************************************/
/* External Function to be called by other modules                            */
/******************************************************************************/
/********************************************************
 *
 * Function         BTM_SecAddBleDevice
 *
 * Description      Add/modify device.  This function will be normally called
 *                  during host startup to restore all required information
 *                  for a LE device stored in the NVRAM.
 *
 * Parameters:      bd_addr          - BD address of the peer
 *                  bd_name          - Name of the peer device. NULL if unknown.
 *                  dev_type         - Remote device's device type.
 *                  addr_type        - LE device address type.
 *
 * Returns          true if added OK, else false
 *
 ******************************************************************************/
bool BTM_SecAddBleDevice(const RawAddress& bd_addr, BD_NAME bd_name,
                         tBT_DEVICE_TYPE dev_type, tBLE_ADDR_TYPE addr_type) {
  BTM_TRACE_DEBUG("%s: dev_type=0x%x", __func__, dev_type);

  tBTM_SEC_DEV_REC* p_dev_rec = btm_find_dev(bd_addr);
  if (!p_dev_rec) {
    p_dev_rec = btm_sec_allocate_dev_rec();

    p_dev_rec->bd_addr = bd_addr;
    p_dev_rec->hci_handle = BTM_GetHCIConnHandle(bd_addr, BT_TRANSPORT_BR_EDR);
    p_dev_rec->ble_hci_handle = BTM_GetHCIConnHandle(bd_addr, BT_TRANSPORT_LE);

    /* update conn params, use default value for background connection params */
    p_dev_rec->conn_params.min_conn_int = BTM_BLE_CONN_PARAM_UNDEF;
    p_dev_rec->conn_params.max_conn_int = BTM_BLE_CONN_PARAM_UNDEF;
    p_dev_rec->conn_params.supervision_tout = BTM_BLE_CONN_PARAM_UNDEF;
    p_dev_rec->conn_params.slave_latency = BTM_BLE_CONN_PARAM_UNDEF;

    BTM_TRACE_DEBUG("%s: Device added, handle=0x%x ", __func__,
                    p_dev_rec->ble_hci_handle);
  }

  memset(p_dev_rec->sec_bd_name, 0, sizeof(tBTM_BD_NAME));

  if (bd_name && bd_name[0]) {
    p_dev_rec->sec_flags |= BTM_SEC_NAME_KNOWN;
    strlcpy((char*)p_dev_rec->sec_bd_name, (char*)bd_name,
            BTM_MAX_REM_BD_NAME_LEN);
  }
  p_dev_rec->device_type |= dev_type;
  p_dev_rec->ble.ble_addr_type = addr_type;

  p_dev_rec->ble.pseudo_addr = bd_addr;
  /* sync up with the Inq Data base*/
  tBTM_INQ_INFO* p_info = BTM_InqDbRead(bd_addr);
  if (p_info) {
    p_info->results.ble_addr_type = p_dev_rec->ble.ble_addr_type;
    p_info->results.device_type = p_dev_rec->device_type;
    BTM_TRACE_DEBUG("InqDb  device_type =0x%x  addr_type=0x%x",
                    p_info->results.device_type, p_info->results.ble_addr_type);
  }

  return true;
}

/*******************************************************************************
 *
 * Function         BTM_SecAddBleKey
 *
 * Description      Add/modify LE device information.  This function will be
 *                  normally called during host startup to restore all required
 *                  information stored in the NVRAM.
 *
 * Parameters:      bd_addr          - BD address of the peer
 *                  p_le_key         - LE key values.
 *                  key_type         - LE SMP key type.
*
 * Returns          true if added OK, else false
 *
 ******************************************************************************/
bool BTM_SecAddBleKey(const RawAddress& bd_addr, tBTM_LE_KEY_VALUE* p_le_key,
                      tBTM_LE_KEY_TYPE key_type) {
  tBTM_SEC_DEV_REC* p_dev_rec;
  BTM_TRACE_DEBUG("BTM_SecAddBleKey");
  p_dev_rec = btm_find_dev(bd_addr);
  if (!p_dev_rec || !p_le_key ||
      (key_type != BTM_LE_KEY_PENC && key_type != BTM_LE_KEY_PID &&
       key_type != BTM_LE_KEY_PCSRK && key_type != BTM_LE_KEY_LENC &&
       key_type != BTM_LE_KEY_LCSRK && key_type != BTM_LE_KEY_LID)) {
    LOG(WARNING) << __func__
                 << " Wrong Type, or No Device record for bdaddr: " << bd_addr
                 << ", Type: " << key_type;
    return (false);
  }

  VLOG(1) << __func__ << " BDA: " << bd_addr << ", Type: " << key_type;

  btm_sec_save_le_key(bd_addr, key_type, p_le_key, false);

#if (BLE_PRIVACY_SPT == TRUE)
  if (key_type == BTM_LE_KEY_PID || key_type == BTM_LE_KEY_LID)
    btm_ble_resolving_list_load_dev(p_dev_rec);
#endif

  return (true);
}

/*******************************************************************************
 *
 * Function         BTM_BleLoadLocalKeys
 *
 * Description      Local local identity key, encryption root or sign counter.
 *
 * Parameters:      key_type: type of key, can be BTM_BLE_KEY_TYPE_ID,
 *                                                BTM_BLE_KEY_TYPE_ER
 *                                             or BTM_BLE_KEY_TYPE_COUNTER.
 *                  p_key: pointer to the key.
 *
 * Returns          non2.
 *
 ******************************************************************************/
void BTM_BleLoadLocalKeys(uint8_t key_type, tBTM_BLE_LOCAL_KEYS* p_key) {
  tBTM_DEVCB* p_devcb = &btm_cb.devcb;
  BTM_TRACE_DEBUG("%s", __func__);
  if (p_key != NULL) {
    switch (key_type) {
      case BTM_BLE_KEY_TYPE_ID:
        memcpy(&p_devcb->id_keys, &p_key->id_keys,
               sizeof(tBTM_BLE_LOCAL_ID_KEYS));
        break;

      case BTM_BLE_KEY_TYPE_ER:
        memcpy(p_devcb->ble_encryption_key_value, p_key->er,
               sizeof(BT_OCTET16));
        break;

      default:
        BTM_TRACE_ERROR("unknow local key type: %d", key_type);
        break;
    }
  }
}

/*******************************************************************************
 *
 * Function         BTM_GetDeviceEncRoot
 *
 * Description      This function is called to read the local device encryption
 *                  root.
 *
 * Returns          void
 *                  the local device ER is copied into ble_encr_key_value
 *
 ******************************************************************************/
void BTM_GetDeviceEncRoot(BT_OCTET16 ble_encr_key_value) {
  BTM_TRACE_DEBUG("%s", __func__);
  memcpy(ble_encr_key_value, btm_cb.devcb.ble_encryption_key_value,
         BT_OCTET16_LEN);
}

/*******************************************************************************
 *
 * Function         BTM_GetDeviceIDRoot
 *
 * Description      This function is called to read the local device identity
 *                  root.
 *
 * Returns          void
 *                  the local device IR is copied into irk
 *
 ******************************************************************************/
void BTM_GetDeviceIDRoot(BT_OCTET16 irk) {
  BTM_TRACE_DEBUG("BTM_GetDeviceIDRoot ");

  memcpy(irk, btm_cb.devcb.id_keys.irk, BT_OCTET16_LEN);
}

/*******************************************************************************
 *
 * Function         BTM_GetDeviceDHK
 *
 * Description      This function is called to read the local device DHK.
 *
 * Returns          void
 *                  the local device DHK is copied into dhk
 *
 ******************************************************************************/
void BTM_GetDeviceDHK(BT_OCTET16 dhk) {
  BTM_TRACE_DEBUG("BTM_GetDeviceDHK");
  memcpy(dhk, btm_cb.devcb.id_keys.dhk, BT_OCTET16_LEN);
}

/*******************************************************************************
 *
 * Function         BTM_ReadConnectionAddr
 *
 * Description      This function is called to get the local device address
 *                  information.
 *
 * Returns          void
 *
 ******************************************************************************/
void BTM_ReadConnectionAddr(const RawAddress& remote_bda,
                            RawAddress& local_conn_addr,
                            tBLE_ADDR_TYPE* p_addr_type) {
  tACL_CONN* p_acl = btm_bda_to_acl(remote_bda, BT_TRANSPORT_LE);

  if (p_acl == NULL) {
    BTM_TRACE_ERROR("No connection exist!");
    return;
  }
  local_conn_addr = p_acl->conn_addr;
  *p_addr_type = p_acl->conn_addr_type;

  BTM_TRACE_DEBUG("BTM_ReadConnectionAddr address type: %d addr: 0x%02x",
                  p_acl->conn_addr_type, p_acl->conn_addr.address[0]);
}

/*******************************************************************************
 *
 * Function         BTM_IsBleConnection
 *
 * Description      This function is called to check if the connection handle
 *                  for an LE link
 *
 * Returns          true if connection is LE link, otherwise false.
 *
 ******************************************************************************/
bool BTM_IsBleConnection(uint16_t conn_handle) {
  uint8_t xx;
  tACL_CONN* p;

  BTM_TRACE_API("BTM_IsBleConnection: conn_handle: %d", conn_handle);

  xx = btm_handle_to_acl_index(conn_handle);
  if (xx >= MAX_L2CAP_LINKS) return false;

  p = &btm_cb.acl_db[xx];

  return (p->transport == BT_TRANSPORT_LE);
}

/*******************************************************************************
 *
 * Function       BTM_ReadRemoteConnectionAddr
 *
 * Description    This function is read the remote device address currently used
 *
 * Parameters     pseudo_addr: pseudo random address available
 *                conn_addr:connection address used
 *                p_addr_type : BD Address type, Public or Random of the address
 *                              used
 *
 * Returns        bool, true if connection to remote device exists, else false
 *
 ******************************************************************************/
bool BTM_ReadRemoteConnectionAddr(const RawAddress& pseudo_addr,
                                  RawAddress& conn_addr,
                                  tBLE_ADDR_TYPE* p_addr_type) {
  bool st = true;
#if (BLE_PRIVACY_SPT == TRUE)
  tACL_CONN* p = btm_bda_to_acl(pseudo_addr, BT_TRANSPORT_LE);

  if (p == NULL) {
    BTM_TRACE_ERROR(
        "BTM_ReadRemoteConnectionAddr can not find connection"
        " with matching address");
    return false;
  }

  conn_addr = p->active_remote_addr;
  *p_addr_type = p->active_remote_addr_type;
#else
  tBTM_SEC_DEV_REC* p_dev_rec = btm_find_dev(pseudo_addr);

  conn_addr = pseudo_addr;
  if (p_dev_rec != NULL) {
    *p_addr_type = p_dev_rec->ble.ble_addr_type;
  }
#endif
  return st;
}
/*******************************************************************************
 *
 * Function         BTM_SecurityGrant
 *
 * Description      This function is called to grant security process.
 *
 * Parameters       bd_addr - peer device bd address.
 *                  res     - result of the operation BTM_SUCCESS if success.
 *                            Otherwise, BTM_REPEATED_ATTEMPTS if too many
 *                            attempts.
 *
 * Returns          None
 *
 ******************************************************************************/
void BTM_SecurityGrant(const RawAddress& bd_addr, uint8_t res) {
  tSMP_STATUS res_smp =
      (res == BTM_SUCCESS) ? SMP_SUCCESS : SMP_REPEATED_ATTEMPTS;
  BTM_TRACE_DEBUG("BTM_SecurityGrant");
  SMP_SecurityGrant(bd_addr, res_smp);
}

/*******************************************************************************
 *
 * Function         BTM_BlePasskeyReply
 *
 * Description      This function is called after Security Manager submitted
 *                  passkey request to the application.
 *
 * Parameters:      bd_addr - Address of the device for which passkey was
 *                            requested
 *                  res     - result of the operation BTM_SUCCESS if success
 *                  key_len - length in bytes of the Passkey
 *                  p_passkey    - pointer to array with the passkey
 *                  trusted_mask - bitwise OR of trusted services (array of
 *                                 uint32_t)
 *
 ******************************************************************************/
void BTM_BlePasskeyReply(const RawAddress& bd_addr, uint8_t res,
                         uint32_t passkey) {
  tBTM_SEC_DEV_REC* p_dev_rec = btm_find_dev(bd_addr);
  tSMP_STATUS res_smp =
      (res == BTM_SUCCESS) ? SMP_SUCCESS : SMP_PASSKEY_ENTRY_FAIL;

  if (p_dev_rec == NULL) {
    BTM_TRACE_ERROR("Passkey reply to Unknown device");
    return;
  }

  p_dev_rec->sec_flags |= BTM_SEC_LE_AUTHENTICATED;
  BTM_TRACE_DEBUG("BTM_BlePasskeyReply");
  SMP_PasskeyReply(bd_addr, res_smp, passkey);
}

/*******************************************************************************
 *
 * Function         BTM_BleConfirmReply
 *
 * Description      This function is called after Security Manager submitted
 *                  numeric comparison request to the application.
 *
 * Parameters:      bd_addr      - Address of the device with which numeric
 *                                 comparison was requested
 *                  res          - comparison result BTM_SUCCESS if success
 *
 ******************************************************************************/
void BTM_BleConfirmReply(const RawAddress& bd_addr, uint8_t res) {
  tBTM_SEC_DEV_REC* p_dev_rec = btm_find_dev(bd_addr);
  tSMP_STATUS res_smp =
      (res == BTM_SUCCESS) ? SMP_SUCCESS : SMP_PASSKEY_ENTRY_FAIL;

  if (p_dev_rec == NULL) {
    BTM_TRACE_ERROR("Passkey reply to Unknown device");
    return;
  }

  p_dev_rec->sec_flags |= BTM_SEC_LE_AUTHENTICATED;
  BTM_TRACE_DEBUG("%s", __func__);
  SMP_ConfirmReply(bd_addr, res_smp);
}

/*******************************************************************************
 *
 * Function         BTM_BleOobDataReply
 *
 * Description      This function is called to provide the OOB data for
 *                  SMP in response to BTM_LE_OOB_REQ_EVT
 *
 * Parameters:      bd_addr     - Address of the peer device
 *                  res         - result of the operation SMP_SUCCESS if success
 *                  p_data      - oob data, depending on transport and
 *                                capabilities.
 *                                Might be "Simple Pairing Randomizer", or
 *                                "Security Manager TK Value".
 *
 ******************************************************************************/
void BTM_BleOobDataReply(const RawAddress& bd_addr, uint8_t res, uint8_t len,
                         uint8_t* p_data) {
  tSMP_STATUS res_smp = (res == BTM_SUCCESS) ? SMP_SUCCESS : SMP_OOB_FAIL;
  tBTM_SEC_DEV_REC* p_dev_rec = btm_find_dev(bd_addr);

  BTM_TRACE_DEBUG("%s:", __func__);

  if (p_dev_rec == NULL) {
    BTM_TRACE_ERROR("%s: Unknown device", __func__);
    return;
  }

  p_dev_rec->sec_flags |= BTM_SEC_LE_AUTHENTICATED;
  SMP_OobDataReply(bd_addr, res_smp, len, p_data);
}

/*******************************************************************************
 *
 * Function         BTM_BleSecureConnectionOobDataReply
 *
 * Description      This function is called to provide the OOB data for
 *                  SMP in response to BTM_LE_OOB_REQ_EVT when secure connection
 *                  data is available
 *
 * Parameters:      bd_addr     - Address of the peer device
 *                  p_c         - pointer to Confirmation.
 *                  p_r         - pointer to Randomizer
 *
 ******************************************************************************/
void BTM_BleSecureConnectionOobDataReply(const RawAddress& bd_addr,
                                         uint8_t* p_c, uint8_t* p_r) {
  tBTM_SEC_DEV_REC* p_dev_rec = btm_find_dev(bd_addr);

  BTM_TRACE_DEBUG("%s:", __func__);

  if (p_dev_rec == NULL) {
    BTM_TRACE_ERROR("%s: Unknown device", __func__);
    return;
  }

  p_dev_rec->sec_flags |= BTM_SEC_LE_AUTHENTICATED;

  tSMP_SC_OOB_DATA oob;
  memset(&oob, 0, sizeof(tSMP_SC_OOB_DATA));

  oob.peer_oob_data.present = true;
  memcpy(&oob.peer_oob_data.randomizer, p_r, BT_OCTET16_LEN);
  memcpy(&oob.peer_oob_data.commitment, p_c, BT_OCTET16_LEN);
  oob.peer_oob_data.addr_rcvd_from.type = p_dev_rec->ble.ble_addr_type;
  oob.peer_oob_data.addr_rcvd_from.bda = bd_addr;

  SMP_SecureConnectionOobDataReply((uint8_t*)&oob);
}

/******************************************************************************
 *
 * Function         BTM_BleSetConnScanParams
 *
 * Description      Set scan parameter used in BLE connection request
 *
 * Parameters:      scan_interval: scan interval
 *                  scan_window: scan window
 *
 * Returns          void
 *
 ******************************************************************************/
void BTM_BleSetConnScanParams(uint32_t scan_interval, uint32_t scan_window) {
  tBTM_BLE_CB* p_ble_cb = &btm_cb.ble_ctr_cb;
  bool new_param = false;

  if (BTM_BLE_ISVALID_PARAM(scan_interval, BTM_BLE_SCAN_INT_MIN,
                            BTM_BLE_SCAN_INT_MAX) &&
      BTM_BLE_ISVALID_PARAM(scan_window, BTM_BLE_SCAN_WIN_MIN,
                            BTM_BLE_SCAN_WIN_MAX)) {
    if (p_ble_cb->scan_int != scan_interval) {
      p_ble_cb->scan_int = scan_interval;
      new_param = true;
    }

    if (p_ble_cb->scan_win != scan_window) {
      p_ble_cb->scan_win = scan_window;
      new_param = true;
    }

    if (new_param && p_ble_cb->conn_state == BLE_BG_CONN) {
      btm_ble_suspend_bg_conn();
    }
  } else {
    BTM_TRACE_ERROR("Illegal Connection Scan Parameters");
  }
}

/********************************************************
 *
 * Function         BTM_BleSetPrefConnParams
 *
 * Description      Set a peripheral's preferred connection parameters
 *
 * Parameters:      bd_addr          - BD address of the peripheral
 *                  scan_interval: scan interval
 *                  scan_window: scan window
 *                  min_conn_int     - minimum preferred connection interval
 *                  max_conn_int     - maximum preferred connection interval
 *                  slave_latency    - preferred slave latency
 *                  supervision_tout - preferred supervision timeout
 *
 * Returns          void
 *
 ******************************************************************************/
void BTM_BleSetPrefConnParams(const RawAddress& bd_addr, uint16_t min_conn_int,
                              uint16_t max_conn_int, uint16_t slave_latency,
                              uint16_t supervision_tout) {
  tBTM_SEC_DEV_REC* p_dev_rec = btm_find_dev(bd_addr);

  BTM_TRACE_API(
      "BTM_BleSetPrefConnParams min: %u  max: %u  latency: %u  \
                    tout: %u",
      min_conn_int, max_conn_int, slave_latency, supervision_tout);

  if (BTM_BLE_ISVALID_PARAM(min_conn_int, BTM_BLE_CONN_INT_MIN,
                            BTM_BLE_CONN_INT_MAX) &&
      BTM_BLE_ISVALID_PARAM(max_conn_int, BTM_BLE_CONN_INT_MIN,
                            BTM_BLE_CONN_INT_MAX) &&
      BTM_BLE_ISVALID_PARAM(supervision_tout, BTM_BLE_CONN_SUP_TOUT_MIN,
                            BTM_BLE_CONN_SUP_TOUT_MAX) &&
      (slave_latency <= BTM_BLE_CONN_LATENCY_MAX ||
       slave_latency == BTM_BLE_CONN_PARAM_UNDEF)) {
    if (p_dev_rec) {
      /* expect conn int and stout and slave latency to be updated all together
       */
      if (min_conn_int != BTM_BLE_CONN_PARAM_UNDEF ||
          max_conn_int != BTM_BLE_CONN_PARAM_UNDEF) {
        if (min_conn_int != BTM_BLE_CONN_PARAM_UNDEF)
          p_dev_rec->conn_params.min_conn_int = min_conn_int;
        else
          p_dev_rec->conn_params.min_conn_int = max_conn_int;

        if (max_conn_int != BTM_BLE_CONN_PARAM_UNDEF)
          p_dev_rec->conn_params.max_conn_int = max_conn_int;
        else
          p_dev_rec->conn_params.max_conn_int = min_conn_int;

        if (slave_latency != BTM_BLE_CONN_PARAM_UNDEF)
          p_dev_rec->conn_params.slave_latency = slave_latency;
        else
          p_dev_rec->conn_params.slave_latency = BTM_BLE_CONN_SLAVE_LATENCY_DEF;

        if (supervision_tout != BTM_BLE_CONN_PARAM_UNDEF)
          p_dev_rec->conn_params.supervision_tout = supervision_tout;
        else
          p_dev_rec->conn_params.supervision_tout = BTM_BLE_CONN_TIMEOUT_DEF;
      }

    } else {
      BTM_TRACE_ERROR("Unknown Device, setting rejected");
    }
  } else {
    BTM_TRACE_ERROR("Illegal Connection Parameters");
  }
}

/*******************************************************************************
 *
 * Function         BTM_ReadDevInfo
 *
 * Description      This function is called to read the device/address type
 *                  of BD address.
 *
 * Parameter        remote_bda: remote device address
 *                  p_dev_type: output parameter to read the device type.
 *                  p_addr_type: output parameter to read the address type.
 *
 ******************************************************************************/
void BTM_ReadDevInfo(const RawAddress& remote_bda, tBT_DEVICE_TYPE* p_dev_type,
                     tBLE_ADDR_TYPE* p_addr_type) {
  tBTM_SEC_DEV_REC* p_dev_rec = btm_find_dev(remote_bda);
  tBTM_INQ_INFO* p_inq_info = BTM_InqDbRead(remote_bda);

  *p_addr_type = BLE_ADDR_PUBLIC;

  if (!p_dev_rec) {
    *p_dev_type = BT_DEVICE_TYPE_BREDR;
    /* Check with the BT manager if details about remote device are known */
    if (p_inq_info != NULL) {
      *p_dev_type = p_inq_info->results.device_type;
      *p_addr_type = p_inq_info->results.ble_addr_type;
    } else {
      /* unknown device, assume BR/EDR */
      BTM_TRACE_DEBUG("btm_find_dev_type - unknown device, BR/EDR assumed");
    }
  } else /* there is a security device record exisitng */
  {
    /* new inquiry result, overwrite device type in security device record */
    if (p_inq_info) {
      BTM_TRACE_DEBUG("p_dev_rec->device_type -%d",p_dev_rec->device_type);
      p_dev_rec->device_type |= p_inq_info->results.device_type;
      p_dev_rec->ble.ble_addr_type = p_inq_info->results.ble_addr_type;
    }
    if (p_dev_rec->bd_addr == remote_bda &&
        p_dev_rec->ble.pseudo_addr == remote_bda) {
      *p_dev_type = p_dev_rec->device_type;
      *p_addr_type = p_dev_rec->ble.ble_addr_type;
    } else if (p_dev_rec->ble.pseudo_addr == remote_bda) {
      *p_dev_type = BT_DEVICE_TYPE_BLE;
      *p_addr_type = p_dev_rec->ble.ble_addr_type;
    } else /* matching static adddress only */
    {
      *p_dev_type = BT_DEVICE_TYPE_BREDR;
      *p_addr_type = BLE_ADDR_PUBLIC;
    }
  }

  BTM_TRACE_DEBUG("btm_find_dev_type - device_type = %d addr_type = %d",
                  *p_dev_type, *p_addr_type);
}

/*******************************************************************************
 *
 * Function         BTM_ReadConnectedTransportAddress
 *
 * Description      This function is called to read the paired device/address
 *                  type of other device paired corresponding to the BD_address
 *
 * Parameter        remote_bda: remote device address, carry out the transport
 *                              address
 *                  transport: active transport
 *
 * Return           true if an active link is identified; false otherwise
 *
 ******************************************************************************/
bool BTM_ReadConnectedTransportAddress(RawAddress* remote_bda,
                                       tBT_TRANSPORT transport) {
  tBTM_SEC_DEV_REC* p_dev_rec = btm_find_dev(*remote_bda);

  /* if no device can be located, return */
  if (p_dev_rec == NULL) return false;

  if (transport == BT_TRANSPORT_BR_EDR) {
    if (btm_bda_to_acl(p_dev_rec->bd_addr, transport) != NULL) {
      *remote_bda = p_dev_rec->bd_addr;
      return true;
    } else if (p_dev_rec->device_type & BT_DEVICE_TYPE_BREDR) {
      *remote_bda = p_dev_rec->bd_addr;
    } else
      *remote_bda = RawAddress::kEmpty;
    return false;
<<<<<<< HEAD
  }

  if (transport == BT_TRANSPORT_LE) {
    *remote_bda = p_dev_rec->ble.pseudo_addr;
=======
  } else if (transport == BT_TRANSPORT_LE) {
    memcpy(remote_bda, p_dev_rec->ble.pseudo_addr, BD_ADDR_LEN);
>>>>>>> 1655adaf
    if (btm_bda_to_acl(p_dev_rec->ble.pseudo_addr, transport) != NULL)
      return true;
    else
      return false;
  } else {
    //INVALID transport , finding other device that doesnt match the address
    if(memcmp(remote_bda, p_dev_rec->bd_addr, BD_ADDR_LEN))
    {
      memcpy(remote_bda, p_dev_rec->bd_addr, BD_ADDR_LEN);
      if (btm_bda_to_acl(p_dev_rec->bd_addr, BT_TRANSPORT_BR_EDR) != NULL)
        return true;
      else
        return false;
    } else if (memcmp(remote_bda, p_dev_rec->ble.pseudo_addr, BD_ADDR_LEN)) {
      memcpy(remote_bda, p_dev_rec->ble.pseudo_addr, BD_ADDR_LEN);
      if (btm_bda_to_acl(p_dev_rec->ble.pseudo_addr, BT_TRANSPORT_LE) != NULL)
        return true;
      else
        return false;
    } else {
      memset(remote_bda, 0, BD_ADDR_LEN);
      return false;
    }
  }

  return false;
}

/*******************************************************************************
 *
 * Function         BTM_BleReceiverTest
 *
 * Description      This function is called to start the LE Receiver test
 *
 * Parameter       rx_freq - Frequency Range
 *               p_cmd_cmpl_cback - Command Complete callback
 *
 ******************************************************************************/
void BTM_BleReceiverTest(uint8_t rx_freq, tBTM_CMPL_CB* p_cmd_cmpl_cback) {
  btm_cb.devcb.p_le_test_cmd_cmpl_cb = p_cmd_cmpl_cback;

  btsnd_hcic_ble_receiver_test(rx_freq);
}

/*******************************************************************************
 *
 * Function         BTM_BleTransmitterTest
 *
 * Description      This function is called to start the LE Transmitter test
 *
 * Parameter       tx_freq - Frequency Range
 *                       test_data_len - Length in bytes of payload data in each
 *                                       packet
 *                       packet_payload - Pattern to use in the payload
 *                       p_cmd_cmpl_cback - Command Complete callback
 *
 ******************************************************************************/
void BTM_BleTransmitterTest(uint8_t tx_freq, uint8_t test_data_len,
                            uint8_t packet_payload,
                            tBTM_CMPL_CB* p_cmd_cmpl_cback) {
  btm_cb.devcb.p_le_test_cmd_cmpl_cb = p_cmd_cmpl_cback;
  btsnd_hcic_ble_transmitter_test(tx_freq, test_data_len, packet_payload);
}

/*******************************************************************************
 *
 * Function         BTM_BleTestEnd
 *
 * Description      This function is called to stop the in-progress TX or RX
 *                  test
 *
 * Parameter       p_cmd_cmpl_cback - Command complete callback
 *
 ******************************************************************************/
void BTM_BleTestEnd(tBTM_CMPL_CB* p_cmd_cmpl_cback) {
  btm_cb.devcb.p_le_test_cmd_cmpl_cb = p_cmd_cmpl_cback;

  btsnd_hcic_ble_test_end();
}

/*******************************************************************************
 * Internal Functions
 ******************************************************************************/
void btm_ble_test_command_complete(uint8_t* p) {
  tBTM_CMPL_CB* p_cb = btm_cb.devcb.p_le_test_cmd_cmpl_cb;

  btm_cb.devcb.p_le_test_cmd_cmpl_cb = NULL;

  if (p_cb) {
    (*p_cb)(p);
  }
}

/*******************************************************************************
 *
 * Function         BTM_UseLeLink
 *
 * Description      This function is to select the underlying physical link to
 *                  use.
 *
 * Returns          true to use LE, false use BR/EDR.
 *
 ******************************************************************************/
bool BTM_UseLeLink(const RawAddress& bd_addr) {
  tACL_CONN* p;
  tBT_DEVICE_TYPE dev_type;
  tBLE_ADDR_TYPE addr_type;
  bool use_le = false;

  p = btm_bda_to_acl(bd_addr, BT_TRANSPORT_BR_EDR);
  if (p != NULL) {
    return use_le;
  } else {
    p = btm_bda_to_acl(bd_addr, BT_TRANSPORT_LE);
    if (p != NULL) {
      use_le = true;
    } else {
      BTM_ReadDevInfo(bd_addr, &dev_type, &addr_type);
      use_le = (dev_type == BT_DEVICE_TYPE_BLE);
    }
  }
  return use_le;
}

/*******************************************************************************
 *
 * Function         BTM_SetBleDataLength
 *
 * Description      This function is to set maximum BLE transmission packet size
 *
 * Returns          BTM_SUCCESS if success; otherwise failed.
 *
 ******************************************************************************/
tBTM_STATUS BTM_SetBleDataLength(const RawAddress& bd_addr,
                                 uint16_t tx_pdu_length) {
  tACL_CONN* p_acl = btm_bda_to_acl(bd_addr, BT_TRANSPORT_LE);

  if (p_acl == NULL) {
    BTM_TRACE_ERROR("%s: Wrong mode: no LE link exist or LE not supported",
                    __func__);
    return BTM_WRONG_MODE;
  }

  BTM_TRACE_DEBUG("%s: tx_pdu_length =%d", __func__, tx_pdu_length);

  if (!controller_get_interface()->supports_ble_packet_extension()) {
    BTM_TRACE_ERROR("%s failed, request not supported", __func__);
    return BTM_ILLEGAL_VALUE;
  }

  if (!HCI_LE_DATA_LEN_EXT_SUPPORTED(p_acl->peer_le_features)) {
    BTM_TRACE_ERROR("%s failed, peer does not support request", __func__);
    return BTM_ILLEGAL_VALUE;
  }

  if (tx_pdu_length > BTM_BLE_DATA_SIZE_MAX)
    tx_pdu_length = BTM_BLE_DATA_SIZE_MAX;
  else if (tx_pdu_length < BTM_BLE_DATA_SIZE_MIN)
    tx_pdu_length = BTM_BLE_DATA_SIZE_MIN;

  /* always set the TxTime to be max, as controller does not care for now */
  btsnd_hcic_ble_set_data_length(p_acl->hci_handle, tx_pdu_length,
                                 BTM_BLE_DATA_TX_TIME_MAX);

  return BTM_SUCCESS;
}

void read_phy_cb(
    base::Callback<void(uint8_t tx_phy, uint8_t rx_phy, uint8_t status)> cb,
    uint8_t* data, uint16_t len) {
  uint8_t status, tx_phy, rx_phy;
  uint16_t handle;

  LOG_ASSERT(len == 5) << "Received bad response length: " << len;
  uint8_t* pp = data;
  STREAM_TO_UINT8(status, pp);
  STREAM_TO_UINT16(handle, pp);
  handle = handle & 0x0FFF;
  STREAM_TO_UINT8(tx_phy, pp);
  STREAM_TO_UINT8(rx_phy, pp);

  DVLOG(1) << __func__ << " Received read_phy_cb";
  cb.Run(tx_phy, rx_phy, status);
}

/*******************************************************************************
 *
 * Function         BTM_BleReadPhy
 *
 * Description      To read the current PHYs for specified LE connection
 *
 *
 * Returns          BTM_SUCCESS if command successfully sent to controller,
 *                  BTM_MODE_UNSUPPORTED if local controller doesn't support LE
 *                  2M or LE Coded PHY,
 *                  BTM_WRONG_MODE if Device in wrong mode for request.
 *
 ******************************************************************************/
void BTM_BleReadPhy(
    const RawAddress& bd_addr,
    base::Callback<void(uint8_t tx_phy, uint8_t rx_phy, uint8_t status)> cb) {
  BTM_TRACE_DEBUG("%s", __func__);

  tACL_CONN* p_acl = btm_bda_to_acl(bd_addr, BT_TRANSPORT_LE);

  if (p_acl == NULL) {
    BTM_TRACE_ERROR("%s: Wrong mode: no LE link exist or LE not supported",
                    __func__);
    cb.Run(0, 0, HCI_ERR_NO_CONNECTION);
    return;
  }

  // checking if local controller supports it!
  if (!controller_get_interface()->supports_ble_2m_phy() &&
      !controller_get_interface()->supports_ble_coded_phy()) {
    BTM_TRACE_ERROR("%s failed, request not supported in local controller!",
                    __func__);
    cb.Run(0, 0, HCI_ERR_ILLEGAL_COMMAND);
    return;
  }

  uint16_t handle = p_acl->hci_handle;

  const uint8_t len = HCIC_PARAM_SIZE_BLE_READ_PHY;
  uint8_t data[len];
  uint8_t* pp = data;
  UINT16_TO_STREAM(pp, handle);
  btu_hcif_send_cmd_with_cb(FROM_HERE, HCI_BLE_READ_PHY, data, len,
                            base::Bind(&read_phy_cb, std::move(cb)));
  return;
}

void doNothing(uint8_t* data, uint16_t len) {}

/*******************************************************************************
 *
 * Function         BTM_BleSetDefaultPhy
 *
 * Description      To set preferred PHY for ensuing LE connections
 *
 *
 * Returns          BTM_SUCCESS if command successfully sent to controller,
 *                  BTM_MODE_UNSUPPORTED if local controller doesn't support LE
 *                  2M or LE Coded PHY
 *
 ******************************************************************************/
tBTM_STATUS BTM_BleSetDefaultPhy(uint8_t all_phys, uint8_t tx_phys,
                                 uint8_t rx_phys) {
  BTM_TRACE_DEBUG("%s: all_phys = 0x%02x, tx_phys = 0x%02x, rx_phys = 0x%02x",
                  __func__, all_phys, tx_phys, rx_phys);

  // checking if local controller supports it!
  if (!controller_get_interface()->supports_ble_2m_phy() &&
      !controller_get_interface()->supports_ble_coded_phy()) {
    BTM_TRACE_ERROR("%s failed, request not supported in local controller!",
                    __func__);
    return BTM_MODE_UNSUPPORTED;
  }

  const uint8_t len = HCIC_PARAM_SIZE_BLE_SET_DEFAULT_PHY;
  uint8_t data[len];
  uint8_t* pp = data;
  UINT8_TO_STREAM(pp, all_phys);
  UINT8_TO_STREAM(pp, tx_phys);
  UINT8_TO_STREAM(pp, rx_phys);
  btu_hcif_send_cmd_with_cb(FROM_HERE, HCI_BLE_SET_DEFAULT_PHY, data, len,
                            base::Bind(doNothing));
  return BTM_SUCCESS;
}

/*******************************************************************************
 *
 * Function         BTM_BleSetPhy
 *
 * Description      To set PHY preferences for specified LE connection
 *
 *
 * Returns          BTM_SUCCESS if command successfully sent to controller,
 *                  BTM_MODE_UNSUPPORTED if local controller doesn't support LE
 *                  2M or LE Coded PHY,
 *                  BTM_ILLEGAL_VALUE if specified remote doesn't support LE 2M
 *                  or LE Coded PHY,
 *                  BTM_WRONG_MODE if Device in wrong mode for request.
 *
 ******************************************************************************/
void BTM_BleSetPhy(const RawAddress& bd_addr, uint8_t tx_phys, uint8_t rx_phys,
                   uint16_t phy_options) {
  tACL_CONN* p_acl = btm_bda_to_acl(bd_addr, BT_TRANSPORT_LE);

  if (p_acl == NULL) {
    BTM_TRACE_ERROR("%s: Wrong mode: no LE link exist or LE not supported",
                    __func__);
    return;
  }

  uint8_t all_phys = 0;
  if (tx_phys == 0) all_phys &= 0x01;
  if (rx_phys == 0) all_phys &= 0x02;

  BTM_TRACE_DEBUG(
      "%s: all_phys = 0x%02x, tx_phys = 0x%02x, rx_phys = 0x%02x, phy_options "
      "= 0x%04x",
      __func__, all_phys, tx_phys, rx_phys, phy_options);

  // checking if local controller supports it!
  if (!controller_get_interface()->supports_ble_2m_phy() &&
      !controller_get_interface()->supports_ble_coded_phy()) {
    BTM_TRACE_ERROR("%s failed, request not supported in local controller!",
                    __func__);
    return;
  }

  if (!HCI_LE_2M_PHY_SUPPORTED(p_acl->peer_le_features) &&
      !HCI_LE_CODED_PHY_SUPPORTED(p_acl->peer_le_features)) {
    BTM_TRACE_ERROR("%s failed, peer does not support request", __func__);
    return;
  }

  uint16_t handle = p_acl->hci_handle;

  const uint8_t len = HCIC_PARAM_SIZE_BLE_SET_PHY;
  uint8_t data[len];
  uint8_t* pp = data;
  UINT16_TO_STREAM(pp, handle);
  UINT8_TO_STREAM(pp, all_phys);
  UINT8_TO_STREAM(pp, tx_phys);
  UINT8_TO_STREAM(pp, rx_phys);
  UINT16_TO_STREAM(pp, phy_options);
  btu_hcif_send_cmd_with_cb(FROM_HERE, HCI_BLE_SET_PHY, data, len,
                            base::Bind(doNothing));
}

/*******************************************************************************
 *
 * Function         btm_ble_determine_security_act
 *
 * Description      This function checks the security of current LE link
 *                  and returns the appropriate action that needs to be
 *                  taken to achieve the required security.
 *
 * Parameter        is_originator - True if outgoing connection
 *                  bdaddr: remote device address
 *                  security_required: Security required for the service.
 *
 * Returns          The appropriate security action required.
 *
 ******************************************************************************/
tBTM_SEC_ACTION btm_ble_determine_security_act(bool is_originator,
                                               const RawAddress& bdaddr,
                                               uint16_t security_required) {
  tBTM_LE_AUTH_REQ auth_req = 0x00;

  if (is_originator) {
    if ((security_required & BTM_SEC_OUT_FLAGS) == 0 &&
        (security_required & BTM_SEC_OUT_MITM) == 0) {
      BTM_TRACE_DEBUG("%s No security required for outgoing connection",
                      __func__);
      return BTM_SEC_OK;
    }

    if (security_required & BTM_SEC_OUT_MITM) auth_req |= BTM_LE_AUTH_REQ_MITM;
  } else {
    if ((security_required & BTM_SEC_IN_FLAGS) == 0 &&
        (security_required & BTM_SEC_IN_MITM) == 0) {
      BTM_TRACE_DEBUG("%s No security required for incoming connection",
                      __func__);
      return BTM_SEC_OK;
    }

    if (security_required & BTM_SEC_IN_MITM) auth_req |= BTM_LE_AUTH_REQ_MITM;
  }

  tBTM_BLE_SEC_REQ_ACT ble_sec_act;
  btm_ble_link_sec_check(bdaddr, auth_req, &ble_sec_act);

  BTM_TRACE_DEBUG("%s ble_sec_act %d", __func__, ble_sec_act);

  if (ble_sec_act == BTM_BLE_SEC_REQ_ACT_DISCARD) return BTM_SEC_ENC_PENDING;

  if (ble_sec_act == BTM_BLE_SEC_REQ_ACT_NONE) return BTM_SEC_OK;

  uint8_t sec_flag = 0;
  BTM_GetSecurityFlagsByTransport(bdaddr, &sec_flag, BT_TRANSPORT_LE);

  bool is_link_encrypted = false;
  bool is_key_mitm = false;
  if (sec_flag & (BTM_SEC_FLAG_ENCRYPTED | BTM_SEC_FLAG_LKEY_KNOWN)) {
    if (sec_flag & BTM_SEC_FLAG_ENCRYPTED) is_link_encrypted = true;

    if (sec_flag & BTM_SEC_FLAG_LKEY_AUTHED) is_key_mitm = true;
  }

  if (auth_req & BTM_LE_AUTH_REQ_MITM) {
    if (!is_key_mitm) {
      return BTM_SEC_ENCRYPT_MITM;
    } else {
      if (is_link_encrypted)
        return BTM_SEC_OK;
      else
        return BTM_SEC_ENCRYPT;
    }
  } else {
    if (is_link_encrypted)
      return BTM_SEC_OK;
    else
      return BTM_SEC_ENCRYPT_NO_MITM;
  }

  return BTM_SEC_OK;
}

/*******************************************************************************
 *
 * Function         btm_ble_start_sec_check
 *
 * Description      This function is to check and set the security required for
 *                  LE link for LE COC.
 *
 * Parameter        bdaddr: remote device address.
 *                  psm : PSM of the LE COC sevice.
 *                  is_originator: true if outgoing connection.
 *                  p_callback : Pointer to the callback function.
 *                  p_ref_data : Pointer to be returned along with the callback.
 *
 * Returns          true if link already meets the required security; otherwise
 *                  false.
 *
 ******************************************************************************/
bool btm_ble_start_sec_check(const RawAddress& bd_addr, uint16_t psm,
                             bool is_originator, tBTM_SEC_CALLBACK* p_callback,
                             void* p_ref_data) {
  /* Find the service record for the PSM */
  tBTM_SEC_SERV_REC* p_serv_rec = btm_sec_find_first_serv(is_originator, psm);

  /* If there is no application registered with this PSM do not allow connection
   */
  if (!p_serv_rec) {
    BTM_TRACE_WARNING("%s PSM: %d no application registerd", __func__, psm);
    (*p_callback)(&bd_addr, BT_TRANSPORT_LE, p_ref_data, BTM_MODE_UNSUPPORTED);
    return false;
  }

  tBTM_SEC_ACTION sec_act = btm_ble_determine_security_act(
      is_originator, bd_addr, p_serv_rec->security_flags);

  tBTM_BLE_SEC_ACT ble_sec_act = BTM_BLE_SEC_NONE;
  bool status = false;

  switch (sec_act) {
    case BTM_SEC_OK:
      BTM_TRACE_DEBUG("%s Security met", __func__);
      p_callback(&bd_addr, BT_TRANSPORT_LE, p_ref_data, BTM_SUCCESS);
      status = true;
      break;

    case BTM_SEC_ENCRYPT:
      BTM_TRACE_DEBUG("%s Encryption needs to be done", __func__);
      ble_sec_act = BTM_BLE_SEC_ENCRYPT;
      break;

    case BTM_SEC_ENCRYPT_MITM:
      BTM_TRACE_DEBUG("%s Pairing with MITM needs to be done", __func__);
      ble_sec_act = BTM_BLE_SEC_ENCRYPT_MITM;
      break;

    case BTM_SEC_ENCRYPT_NO_MITM:
      BTM_TRACE_DEBUG("%s Pairing with No MITM needs to be done", __func__);
      ble_sec_act = BTM_BLE_SEC_ENCRYPT_NO_MITM;
      break;

    case BTM_SEC_ENC_PENDING:
      BTM_TRACE_DEBUG("%s Ecryption pending", __func__);
      break;
  }

  if (ble_sec_act == BTM_BLE_SEC_NONE) return status;

  tL2C_LCB* p_lcb = l2cu_find_lcb_by_bd_addr(bd_addr, BT_TRANSPORT_LE);
  p_lcb->sec_act = sec_act;
  BTM_SetEncryption(bd_addr, BT_TRANSPORT_LE, p_callback, p_ref_data,
                    ble_sec_act);

  return false;
}

/*******************************************************************************
 *
 * Function         btm_ble_rand_enc_complete
 *
 * Description      This function is the callback functions for HCI_Rand command
 *                  and HCI_Encrypt command is completed.
 *                  This message is received from the HCI.
 *
 * Returns          void
 *
 ******************************************************************************/
void btm_ble_rand_enc_complete(uint8_t* p, uint16_t op_code,
                               tBTM_RAND_ENC_CB* p_enc_cplt_cback) {
  tBTM_RAND_ENC params;
  uint8_t* p_dest = params.param_buf;

  BTM_TRACE_DEBUG("btm_ble_rand_enc_complete");

  memset(&params, 0, sizeof(tBTM_RAND_ENC));

  /* If there was a callback address for vcs complete, call it */
  if (p_enc_cplt_cback && p) {
    /* Pass paramters to the callback function */
    STREAM_TO_UINT8(params.status, p); /* command status */

    if (params.status == HCI_SUCCESS) {
      params.opcode = op_code;

      if (op_code == HCI_BLE_RAND)
        params.param_len = BT_OCTET8_LEN;
      else
        params.param_len = BT_OCTET16_LEN;

      /* Fetch return info from HCI event message */
      memcpy(p_dest, p, params.param_len);
    }
    if (p_enc_cplt_cback) /* Call the Encryption complete callback function */
      (*p_enc_cplt_cback)(&params);
  }
}

/*******************************************************************************
 *
 * Function         btm_ble_get_enc_key_type
 *
 * Description      This function is to increment local sign counter
 * Returns         None
 *
 ******************************************************************************/
void btm_ble_increment_sign_ctr(const RawAddress& bd_addr, bool is_local) {
  tBTM_SEC_DEV_REC* p_dev_rec;

  BTM_TRACE_DEBUG("btm_ble_increment_sign_ctr is_local=%d", is_local);

  p_dev_rec = btm_find_dev(bd_addr);
  if (p_dev_rec != NULL) {
    if (is_local)
      p_dev_rec->ble.keys.local_counter++;
    else
      p_dev_rec->ble.keys.counter++;
    BTM_TRACE_DEBUG("is_local=%d local sign counter=%d peer sign counter=%d",
                    is_local, p_dev_rec->ble.keys.local_counter,
                    p_dev_rec->ble.keys.counter);
  }
}

/*******************************************************************************
 *
 * Function         btm_ble_get_enc_key_type
 *
 * Description      This function is to get the BLE key type that has been
 *                  exchanged betweem the local device and the peer device.
 *
 * Returns          p_key_type: output parameter to carry the key type value.
 *
 ******************************************************************************/
bool btm_ble_get_enc_key_type(const RawAddress& bd_addr, uint8_t* p_key_types) {
  tBTM_SEC_DEV_REC* p_dev_rec;

  BTM_TRACE_DEBUG("btm_ble_get_enc_key_type");

  p_dev_rec = btm_find_dev(bd_addr);
  if (p_dev_rec != NULL) {
    *p_key_types = p_dev_rec->ble.key_type;
    return true;
  }
  return false;
}

/*******************************************************************************
 *
 * Function         btm_get_local_div
 *
 * Description      This function is called to read the local DIV
 *
 * Returns          TURE - if a valid DIV is availavle
 ******************************************************************************/
bool btm_get_local_div(const RawAddress& bd_addr, uint16_t* p_div) {
  tBTM_SEC_DEV_REC* p_dev_rec;
  bool status = false;
  VLOG(1) << __func__ << " bd_addr: " << bd_addr;

  *p_div = 0;
  p_dev_rec = btm_find_dev(bd_addr);

  if (p_dev_rec && p_dev_rec->ble.keys.div) {
    status = true;
    *p_div = p_dev_rec->ble.keys.div;
  }
  BTM_TRACE_DEBUG("btm_get_local_div status=%d (1-OK) DIV=0x%x", status,
                  *p_div);
  return status;
}

/*******************************************************************************
 *
 * Function         btm_sec_save_le_key
 *
 * Description      This function is called by the SMP to update
 *                  an  BLE key.  SMP is internal, whereas all the keys shall
 *                  be sent to the application.  The function is also called
 *                  when application passes ble key stored in NVRAM to the
 *                  btm_sec.
 *                  pass_to_application parameter is false in this case.
 *
 * Returns          void
 *
 ******************************************************************************/
void btm_sec_save_le_key(const RawAddress& bd_addr, tBTM_LE_KEY_TYPE key_type,
                         tBTM_LE_KEY_VALUE* p_keys, bool pass_to_application) {
  tBTM_SEC_DEV_REC* p_rec;
  tBTM_LE_EVT_DATA cb_data;
  uint8_t i;

  BTM_TRACE_DEBUG("btm_sec_save_le_key key_type=0x%x pass_to_application=%d",
                  key_type, pass_to_application);
  /* Store the updated key in the device database */

  VLOG(1) << "bd_addr:" << bd_addr;

  if ((p_rec = btm_find_dev(bd_addr)) != NULL &&
      (p_keys || key_type == BTM_LE_KEY_LID)) {
    btm_ble_init_pseudo_addr(p_rec, bd_addr);

    switch (key_type) {
      case BTM_LE_KEY_PENC:
        memcpy(p_rec->ble.keys.pltk, p_keys->penc_key.ltk, BT_OCTET16_LEN);
        memcpy(p_rec->ble.keys.rand, p_keys->penc_key.rand, BT_OCTET8_LEN);
        p_rec->ble.keys.sec_level = p_keys->penc_key.sec_level;
        p_rec->ble.keys.ediv = p_keys->penc_key.ediv;
        p_rec->ble.keys.key_size = p_keys->penc_key.key_size;
        p_rec->ble.key_type |= BTM_LE_KEY_PENC;
        p_rec->sec_flags |= BTM_SEC_LE_LINK_KEY_KNOWN;
        if (p_keys->penc_key.sec_level == SMP_SEC_AUTHENTICATED)
          p_rec->sec_flags |= BTM_SEC_LE_LINK_KEY_AUTHED;
        else
          p_rec->sec_flags &= ~BTM_SEC_LE_LINK_KEY_AUTHED;
        BTM_TRACE_DEBUG(
            "BTM_LE_KEY_PENC key_type=0x%x sec_flags=0x%x sec_leve=0x%x",
            p_rec->ble.key_type, p_rec->sec_flags, p_rec->ble.keys.sec_level);
        break;

      case BTM_LE_KEY_PID:
        for (i = 0; i < BT_OCTET16_LEN; i++) {
          p_rec->ble.keys.irk[i] = p_keys->pid_key.irk[i];
        }

        // memcpy( p_rec->ble.keys.irk, p_keys->pid_key, BT_OCTET16_LEN); todo
        // will crash the system
        p_rec->ble.static_addr = p_keys->pid_key.static_addr;
        p_rec->ble.static_addr_type = p_keys->pid_key.addr_type;
        p_rec->ble.key_type |= BTM_LE_KEY_PID;
        BTM_TRACE_DEBUG("BTM_LE_KEY_PID key_type=0x%x save peer IRK",
                        p_rec->ble.key_type);
        /* update device record address as static address */
        p_rec->bd_addr = p_keys->pid_key.static_addr;
        /* combine DUMO device security record if needed */
        btm_consolidate_dev(p_rec);
        break;

      case BTM_LE_KEY_PCSRK:
        memcpy(p_rec->ble.keys.pcsrk, p_keys->pcsrk_key.csrk, BT_OCTET16_LEN);
        p_rec->ble.keys.srk_sec_level = p_keys->pcsrk_key.sec_level;
        p_rec->ble.keys.counter = p_keys->pcsrk_key.counter;
        p_rec->ble.key_type |= BTM_LE_KEY_PCSRK;
        p_rec->sec_flags |= BTM_SEC_LE_LINK_KEY_KNOWN;
        if (p_keys->pcsrk_key.sec_level == SMP_SEC_AUTHENTICATED)
          p_rec->sec_flags |= BTM_SEC_LE_LINK_KEY_AUTHED;
        else
          p_rec->sec_flags &= ~BTM_SEC_LE_LINK_KEY_AUTHED;

        BTM_TRACE_DEBUG(
            "BTM_LE_KEY_PCSRK key_type=0x%x sec_flags=0x%x sec_level=0x%x "
            "peer_counter=%d",
            p_rec->ble.key_type, p_rec->sec_flags,
            p_rec->ble.keys.srk_sec_level, p_rec->ble.keys.counter);
        break;

      case BTM_LE_KEY_LENC:
        memcpy(p_rec->ble.keys.lltk, p_keys->lenc_key.ltk, BT_OCTET16_LEN);
        p_rec->ble.keys.div = p_keys->lenc_key.div; /* update DIV */
        p_rec->ble.keys.sec_level = p_keys->lenc_key.sec_level;
        p_rec->ble.keys.key_size = p_keys->lenc_key.key_size;
        p_rec->ble.key_type |= BTM_LE_KEY_LENC;

        BTM_TRACE_DEBUG(
            "BTM_LE_KEY_LENC key_type=0x%x DIV=0x%x key_size=0x%x "
            "sec_level=0x%x",
            p_rec->ble.key_type, p_rec->ble.keys.div, p_rec->ble.keys.key_size,
            p_rec->ble.keys.sec_level);
        break;

      case BTM_LE_KEY_LCSRK: /* local CSRK has been delivered */
        memcpy(p_rec->ble.keys.lcsrk, p_keys->lcsrk_key.csrk, BT_OCTET16_LEN);
        p_rec->ble.keys.div = p_keys->lcsrk_key.div; /* update DIV */
        p_rec->ble.keys.local_csrk_sec_level = p_keys->lcsrk_key.sec_level;
        p_rec->ble.keys.local_counter = p_keys->lcsrk_key.counter;
        p_rec->ble.key_type |= BTM_LE_KEY_LCSRK;
        BTM_TRACE_DEBUG(
            "BTM_LE_KEY_LCSRK key_type=0x%x DIV=0x%x scrk_sec_level=0x%x "
            "local_counter=%d",
            p_rec->ble.key_type, p_rec->ble.keys.div,
            p_rec->ble.keys.local_csrk_sec_level,
            p_rec->ble.keys.local_counter);
        break;

      case BTM_LE_KEY_LID:
        p_rec->ble.key_type |= BTM_LE_KEY_LID;
        break;
      default:
        BTM_TRACE_WARNING("btm_sec_save_le_key (Bad key_type 0x%02x)",
                          key_type);
        return;
    }

    VLOG(1) << "BLE key type 0x" << std::hex << key_type
            << " updated for BDA: " << bd_addr << " (btm_sec_save_le_key)";

    /* Notify the application that one of the BLE keys has been updated
       If link key is in progress, it will get sent later.*/
    if (pass_to_application && btm_cb.api.p_le_callback) {
      cb_data.key.p_key_value = p_keys;
      cb_data.key.key_type = key_type;

      (*btm_cb.api.p_le_callback)(BTM_LE_KEY_EVT, bd_addr, &cb_data);
    }
    return;
  }

  LOG(WARNING) << "BLE key type 0x" << std::hex << key_type
               << " called for Unknown BDA or type: " << bd_addr
               << "(btm_sec_save_le_key)";

  if (p_rec) {
    BTM_TRACE_DEBUG("sec_flags=0x%x", p_rec->sec_flags);
  }
}

/*******************************************************************************
 *
 * Function         btm_ble_update_sec_key_size
 *
 * Description      update the current lin kencryption key size
 *
 * Returns          void
 *
 ******************************************************************************/
void btm_ble_update_sec_key_size(const RawAddress& bd_addr,
                                 uint8_t enc_key_size) {
  tBTM_SEC_DEV_REC* p_rec;

  BTM_TRACE_DEBUG("btm_ble_update_sec_key_size enc_key_size = %d",
                  enc_key_size);

  p_rec = btm_find_dev(bd_addr);
  if (p_rec != NULL) {
    p_rec->enc_key_size = enc_key_size;
  }
}

/*******************************************************************************
 *
 * Function         btm_ble_read_sec_key_size
 *
 * Description      update the current lin kencryption key size
 *
 * Returns          void
 *
 ******************************************************************************/
uint8_t btm_ble_read_sec_key_size(const RawAddress& bd_addr) {
  tBTM_SEC_DEV_REC* p_rec;

  p_rec = btm_find_dev(bd_addr);
  if (p_rec != NULL) {
    return p_rec->enc_key_size;
  } else
    return 0;
}

/*******************************************************************************
 *
 * Function         btm_ble_link_sec_check
 *
 * Description      Check BLE link security level match.
 *
 * Returns          true: check is OK and the *p_sec_req_act contain the action
 *
 ******************************************************************************/
void btm_ble_link_sec_check(const RawAddress& bd_addr,
                            tBTM_LE_AUTH_REQ auth_req,
                            tBTM_BLE_SEC_REQ_ACT* p_sec_req_act) {
  tBTM_SEC_DEV_REC* p_dev_rec = btm_find_dev(bd_addr);
  uint8_t req_sec_level = BTM_LE_SEC_NONE, cur_sec_level = BTM_LE_SEC_NONE;

  BTM_TRACE_DEBUG("btm_ble_link_sec_check auth_req =0x%x", auth_req);

  if (p_dev_rec == NULL) {
    BTM_TRACE_ERROR("btm_ble_link_sec_check received for unknown device");
    return;
  }

  if (p_dev_rec->sec_state == BTM_SEC_STATE_ENCRYPTING ||
      p_dev_rec->sec_state == BTM_SEC_STATE_AUTHENTICATING) {
    /* race condition: discard the security request while master is encrypting
     * the link */
    *p_sec_req_act = BTM_BLE_SEC_REQ_ACT_DISCARD;
  } else {
    req_sec_level = BTM_LE_SEC_UNAUTHENTICATE;
    if (auth_req & BTM_LE_AUTH_REQ_MITM) {
      req_sec_level = BTM_LE_SEC_AUTHENTICATED;
    }

    BTM_TRACE_DEBUG("dev_rec sec_flags=0x%x", p_dev_rec->sec_flags);

    /* currently encrpted  */
    if (p_dev_rec->sec_flags & BTM_SEC_LE_ENCRYPTED) {
      if (p_dev_rec->sec_flags & BTM_SEC_LE_AUTHENTICATED)
        cur_sec_level = BTM_LE_SEC_AUTHENTICATED;
      else
        cur_sec_level = BTM_LE_SEC_UNAUTHENTICATE;
    } else /* unencrypted link */
    {
      /* if bonded, get the key security level */
      if (p_dev_rec->ble.key_type & BTM_LE_KEY_PENC)
        cur_sec_level = p_dev_rec->ble.keys.sec_level;
      else
        cur_sec_level = BTM_LE_SEC_NONE;
    }

    if (cur_sec_level >= req_sec_level) {
      /* To avoid re-encryption on an encrypted link for an equal condition
       * encryption */
      *p_sec_req_act = BTM_BLE_SEC_REQ_ACT_ENCRYPT;
    } else {
      /* start the pariring process to upgrade the keys*/
      *p_sec_req_act = BTM_BLE_SEC_REQ_ACT_PAIR;
    }
  }

  BTM_TRACE_DEBUG("cur_sec_level=%d req_sec_level=%d sec_req_act=%d",
                  cur_sec_level, req_sec_level, *p_sec_req_act);
}

/*******************************************************************************
 *
 * Function         btm_ble_set_encryption
 *
 * Description      This function is called to ensure that LE connection is
 *                  encrypted.  Should be called only on an open connection.
 *                  Typically only needed for connections that first want to
 *                  bring up unencrypted links, then later encrypt them.
 *
 * Returns          void
 *                  the local device ER is copied into er
 *
 ******************************************************************************/
tBTM_STATUS btm_ble_set_encryption(const RawAddress& bd_addr,
                                   tBTM_BLE_SEC_ACT sec_act,
                                   uint8_t link_role) {
  tBTM_STATUS cmd = BTM_NO_RESOURCES;
  tBTM_SEC_DEV_REC* p_rec = btm_find_dev(bd_addr);
  tBTM_BLE_SEC_REQ_ACT sec_req_act;
  tBTM_LE_AUTH_REQ auth_req;

  if (p_rec == NULL) {
    BTM_TRACE_WARNING(
        "btm_ble_set_encryption (NULL device record!! sec_act=0x%x", sec_act);
    return (BTM_WRONG_MODE);
  }

  BTM_TRACE_DEBUG("btm_ble_set_encryption sec_act=0x%x role_master=%d", sec_act,
                  p_rec->role_master);

  if (sec_act == BTM_BLE_SEC_ENCRYPT_MITM) {
    p_rec->security_required |= BTM_SEC_IN_MITM;
  }

  switch (sec_act) {
    case BTM_BLE_SEC_ENCRYPT:
      if (link_role == BTM_ROLE_MASTER) {
        /* start link layer encryption using the security info stored */
        cmd = btm_ble_start_encrypt(bd_addr, false, NULL);
        break;
      }
    /* if salve role then fall through to call SMP_Pair below which will send a
       sec_request to request the master to encrypt the link */
    case BTM_BLE_SEC_ENCRYPT_NO_MITM:
    case BTM_BLE_SEC_ENCRYPT_MITM:
      auth_req = (sec_act == BTM_BLE_SEC_ENCRYPT_NO_MITM)
                     ? SMP_AUTH_GEN_BOND
                     : (SMP_AUTH_GEN_BOND | SMP_AUTH_YN_BIT);
      btm_ble_link_sec_check(bd_addr, auth_req, &sec_req_act);
      if (sec_req_act == BTM_BLE_SEC_REQ_ACT_NONE ||
          sec_req_act == BTM_BLE_SEC_REQ_ACT_DISCARD) {
        BTM_TRACE_DEBUG("%s, no action needed. Ignore", __func__);
        cmd = BTM_SUCCESS;
        break;
      }
      if (link_role == BTM_ROLE_MASTER) {
        if (sec_req_act == BTM_BLE_SEC_REQ_ACT_ENCRYPT) {
          cmd = btm_ble_start_encrypt(bd_addr, false, NULL);
          break;
        }
      }

      if (SMP_Pair(bd_addr) == SMP_STARTED) {
        cmd = BTM_CMD_STARTED;
        p_rec->sec_state = BTM_SEC_STATE_AUTHENTICATING;
      }
      break;

    default:
      cmd = BTM_WRONG_MODE;
      break;
  }
  return cmd;
}

/*******************************************************************************
 *
 * Function         btm_ble_ltk_request
 *
 * Description      This function is called when encryption request is received
 *                  on a slave device.
 *
 *
 * Returns          void
 *
 ******************************************************************************/
void btm_ble_ltk_request(uint16_t handle, uint8_t rand[8], uint16_t ediv) {
  tBTM_CB* p_cb = &btm_cb;
  tBTM_SEC_DEV_REC* p_dev_rec = btm_find_dev_by_handle(handle);
  BT_OCTET8 dummy_stk = {0};

  BTM_TRACE_DEBUG("btm_ble_ltk_request");

  p_cb->ediv = ediv;

  memcpy(p_cb->enc_rand, rand, BT_OCTET8_LEN);

  if (p_dev_rec != NULL) {
    if (!smp_proc_ltk_request(p_dev_rec->bd_addr))
      btm_ble_ltk_request_reply(p_dev_rec->bd_addr, false, dummy_stk);
  }
}

/*******************************************************************************
 *
 * Function         btm_ble_start_encrypt
 *
 * Description      This function is called to start LE encryption.
 *
 *
 * Returns          BTM_SUCCESS if encryption was started successfully
 *
 ******************************************************************************/
tBTM_STATUS btm_ble_start_encrypt(const RawAddress& bda, bool use_stk,
                                  BT_OCTET16 stk) {
  tBTM_CB* p_cb = &btm_cb;
  tBTM_SEC_DEV_REC* p_rec = btm_find_dev(bda);
  BT_OCTET8 dummy_rand = {0};

  BTM_TRACE_DEBUG("btm_ble_start_encrypt");

  if (!p_rec) {
    BTM_TRACE_ERROR("Link is not active, can not encrypt!");
    return BTM_WRONG_MODE;
  }

  if (p_rec->sec_state == BTM_SEC_STATE_ENCRYPTING) {
    BTM_TRACE_WARNING("Link Encryption is active, Busy!");
    return BTM_BUSY;
  }

  p_cb->enc_handle = p_rec->ble_hci_handle;

  if (use_stk) {
    btsnd_hcic_ble_start_enc(p_rec->ble_hci_handle, dummy_rand, 0, stk);
  } else if (p_rec->ble.key_type & BTM_LE_KEY_PENC) {
    btsnd_hcic_ble_start_enc(p_rec->ble_hci_handle, p_rec->ble.keys.rand,
                             p_rec->ble.keys.ediv, p_rec->ble.keys.pltk);
  } else {
    BTM_TRACE_ERROR("No key available to encrypt the link");
    return BTM_NO_RESOURCES;
  }

  if (p_rec->sec_state == BTM_SEC_STATE_IDLE)
    p_rec->sec_state = BTM_SEC_STATE_ENCRYPTING;

  return BTM_CMD_STARTED;
}

/*******************************************************************************
 *
 * Function         btm_ble_link_encrypted
 *
 * Description      This function is called when LE link encrption status is
 *                  changed.
 *
 * Returns          void
 *
 ******************************************************************************/
void btm_ble_link_encrypted(const RawAddress& bd_addr, uint8_t encr_enable) {
  tBTM_SEC_DEV_REC* p_dev_rec = btm_find_dev(bd_addr);
  bool enc_cback;

  if (!p_dev_rec) {
    BTM_TRACE_WARNING(
        "btm_ble_link_encrypted (No Device Found!) encr_enable=%d",
        encr_enable);
    return;
  }

  BTM_TRACE_DEBUG("btm_ble_link_encrypted encr_enable=%d", encr_enable);

  enc_cback = (p_dev_rec->sec_state == BTM_SEC_STATE_ENCRYPTING);

  smp_link_encrypted(bd_addr, encr_enable);

  BTM_TRACE_DEBUG(" p_dev_rec->sec_flags=0x%x", p_dev_rec->sec_flags);

  if (encr_enable && p_dev_rec->enc_key_size == 0)
    p_dev_rec->enc_key_size = p_dev_rec->ble.keys.key_size;

  p_dev_rec->sec_state = BTM_SEC_STATE_IDLE;
  if (p_dev_rec->p_callback && enc_cback) {
    if (encr_enable)
      btm_sec_dev_rec_cback_event(p_dev_rec, BTM_SUCCESS, true);
    else if (p_dev_rec->role_master)
      btm_sec_dev_rec_cback_event(p_dev_rec, BTM_ERR_PROCESSING, true);
  }
  /* to notify GATT to send data if any request is pending */
  gatt_notify_enc_cmpl(p_dev_rec->ble.pseudo_addr);
}

/*******************************************************************************
 *
 * Function         btm_ble_ltk_request_reply
 *
 * Description      This function is called to send a LTK request reply on a
 *                  slave
 *                  device.
 *
 * Returns          void
 *
 ******************************************************************************/
void btm_ble_ltk_request_reply(const RawAddress& bda, bool use_stk,
                               BT_OCTET16 stk) {
  tBTM_SEC_DEV_REC* p_rec = btm_find_dev(bda);
  tBTM_CB* p_cb = &btm_cb;

  if (p_rec == NULL) {
    BTM_TRACE_ERROR("btm_ble_ltk_request_reply received for unknown device");
    return;
  }

  BTM_TRACE_DEBUG("btm_ble_ltk_request_reply");
  p_cb->enc_handle = p_rec->ble_hci_handle;
  p_cb->key_size = p_rec->ble.keys.key_size;

  BTM_TRACE_ERROR("key size = %d", p_rec->ble.keys.key_size);
  if (use_stk) {
    btsnd_hcic_ble_ltk_req_reply(btm_cb.enc_handle, stk);
  } else /* calculate LTK using peer device  */
  {
    if (p_rec->ble.key_type & BTM_LE_KEY_LENC)
      btsnd_hcic_ble_ltk_req_reply(btm_cb.enc_handle, p_rec->ble.keys.lltk);
    else
      btsnd_hcic_ble_ltk_req_neg_reply(btm_cb.enc_handle);
  }
}

/*******************************************************************************
 *
 * Function         btm_ble_io_capabilities_req
 *
 * Description      This function is called to handle SMP get IO capability
 *                  request.
 *
 * Returns          void
 *
 ******************************************************************************/
uint8_t btm_ble_io_capabilities_req(tBTM_SEC_DEV_REC* p_dev_rec,
                                    tBTM_LE_IO_REQ* p_data) {
  uint8_t callback_rc = BTM_SUCCESS;
  BTM_TRACE_DEBUG("btm_ble_io_capabilities_req");
  if (btm_cb.api.p_le_callback) {
    /* the callback function implementation may change the IO capability... */
    callback_rc = (*btm_cb.api.p_le_callback)(
        BTM_LE_IO_REQ_EVT, p_dev_rec->bd_addr, (tBTM_LE_EVT_DATA*)p_data);
  }
  if ((callback_rc == BTM_SUCCESS) || (BTM_OOB_UNKNOWN != p_data->oob_data)) {
#if (BTM_BLE_CONFORMANCE_TESTING == TRUE)
    if (btm_cb.devcb.keep_rfu_in_auth_req) {
      BTM_TRACE_DEBUG("btm_ble_io_capabilities_req keep_rfu_in_auth_req = %u",
                      btm_cb.devcb.keep_rfu_in_auth_req);
      p_data->auth_req &= BTM_LE_AUTH_REQ_MASK_KEEP_RFU;
      btm_cb.devcb.keep_rfu_in_auth_req = false;
    } else { /* default */
      p_data->auth_req &= BTM_LE_AUTH_REQ_MASK;
    }
#else
    p_data->auth_req &= BTM_LE_AUTH_REQ_MASK;
#endif

    BTM_TRACE_DEBUG(
        "btm_ble_io_capabilities_req 1: p_dev_rec->security_required = %d "
        "auth_req:%d",
        p_dev_rec->security_required, p_data->auth_req);
    BTM_TRACE_DEBUG(
        "btm_ble_io_capabilities_req 2: i_keys=0x%x r_keys=0x%x (bit 0-LTK "
        "1-IRK 2-CSRK)",
        p_data->init_keys, p_data->resp_keys);

    /* if authentication requires MITM protection, put on the mask */
    if (p_dev_rec->security_required & BTM_SEC_IN_MITM)
      p_data->auth_req |= BTM_LE_AUTH_REQ_MITM;

    if (!(p_data->auth_req & SMP_AUTH_BOND)) {
      BTM_TRACE_DEBUG("Non bonding: No keys should be exchanged");
      p_data->init_keys = 0;
      p_data->resp_keys = 0;
    }

    BTM_TRACE_DEBUG("btm_ble_io_capabilities_req 3: auth_req:%d",
                    p_data->auth_req);
    BTM_TRACE_DEBUG("btm_ble_io_capabilities_req 4: i_keys=0x%x r_keys=0x%x",
                    p_data->init_keys, p_data->resp_keys);

    BTM_TRACE_DEBUG(
        "btm_ble_io_capabilities_req 5: p_data->io_cap = %d auth_req:%d",
        p_data->io_cap, p_data->auth_req);

    /* remove MITM protection requirement if IO cap does not allow it */
    if ((p_data->io_cap == BTM_IO_CAP_NONE) && p_data->oob_data == SMP_OOB_NONE)
      p_data->auth_req &= ~BTM_LE_AUTH_REQ_MITM;

    if (!(p_data->auth_req & SMP_SC_SUPPORT_BIT)) {
      /* if Secure Connections are not supported then remove LK derivation,
      ** and keypress notifications.
      */
      BTM_TRACE_DEBUG(
          "%s-SC not supported -> No LK derivation, no keypress notifications",
          __func__);
      p_data->auth_req &= ~SMP_KP_SUPPORT_BIT;
      p_data->init_keys &= ~SMP_SEC_KEY_TYPE_LK;
      p_data->resp_keys &= ~SMP_SEC_KEY_TYPE_LK;
    }

    BTM_TRACE_DEBUG(
        "btm_ble_io_capabilities_req 6: IO_CAP:%d oob_data:%d auth_req:0x%02x",
        p_data->io_cap, p_data->oob_data, p_data->auth_req);
  }
  return callback_rc;
}

/*******************************************************************************
 *
 * Function         btm_ble_br_keys_req
 *
 * Description      This function is called to handle SMP request for keys sent
 *                  over BR/EDR.
 *
 * Returns          void
 *
 ******************************************************************************/
uint8_t btm_ble_br_keys_req(tBTM_SEC_DEV_REC* p_dev_rec,
                            tBTM_LE_IO_REQ* p_data) {
  uint8_t callback_rc = BTM_SUCCESS;
  BTM_TRACE_DEBUG("%s", __func__);
  if (btm_cb.api.p_le_callback) {
    /* the callback function implementation may change the IO capability... */
    callback_rc = (*btm_cb.api.p_le_callback)(
        BTM_LE_IO_REQ_EVT, p_dev_rec->bd_addr, (tBTM_LE_EVT_DATA*)p_data);
  }

  return callback_rc;
}

/*******************************************************************************
 *
 * Function         btm_ble_connected
 *
 * Description      This function is when a LE connection to the peer device is
 *                  establsihed
 *
 * Returns          void
 *
 ******************************************************************************/
void btm_ble_connected(const RawAddress& bda, uint16_t handle, uint8_t enc_mode,
                       uint8_t role, tBLE_ADDR_TYPE addr_type,
                       UNUSED_ATTR bool addr_matched) {
  tBTM_SEC_DEV_REC* p_dev_rec = btm_find_dev(bda);
  tBTM_BLE_CB* p_cb = &btm_cb.ble_ctr_cb;

  BTM_TRACE_EVENT("btm_ble_connected");

  /* Commenting out trace due to obf/compilation problems.
  */
  if (p_dev_rec) {
    VLOG(1) << __func__ << " Security Manager: handle:" << handle
            << " enc_mode:" << enc_mode << "  bda: " << bda
            << " RName: " << p_dev_rec->sec_bd_name;

    BTM_TRACE_DEBUG("btm_ble_connected sec_flags=0x%x", p_dev_rec->sec_flags);
  } else {
    VLOG(1) << __func__ << " Security Manager: handle:" << handle
            << " enc_mode:" << enc_mode << "  bda: " << bda;
  }

  if (!p_dev_rec) {
    /* There is no device record for new connection.  Allocate one */
    p_dev_rec = btm_sec_alloc_dev(bda);
    if (p_dev_rec == NULL) return;
  } else /* Update the timestamp for this device */
  {
    p_dev_rec->timestamp = btm_cb.dev_rec_count++;
  }

  /* update device information */
  p_dev_rec->device_type |= BT_DEVICE_TYPE_BLE;
  p_dev_rec->ble_hci_handle = handle;
  p_dev_rec->ble.ble_addr_type = addr_type;
  /* update pseudo address */
  p_dev_rec->ble.pseudo_addr = bda;

  p_dev_rec->role_master = false;
  if (role == HCI_ROLE_MASTER) p_dev_rec->role_master = true;

#if (BLE_PRIVACY_SPT == TRUE)
  if (!addr_matched) p_dev_rec->ble.active_addr_type = BTM_BLE_ADDR_PSEUDO;

  if (p_dev_rec->ble.ble_addr_type == BLE_ADDR_RANDOM && !addr_matched)
    p_dev_rec->ble.cur_rand_addr = bda;
#endif

  p_cb->inq_var.directed_conn = BTM_BLE_CONNECT_EVT;

  return;
}

/*****************************************************************************
 *  Function        btm_ble_conn_complete
 *
 *  Description     LE connection complete.
 *
 *****************************************************************************/
void btm_ble_conn_complete(uint8_t* p, UNUSED_ATTR uint16_t evt_len,
                           bool enhanced) {
#if (BLE_PRIVACY_SPT == TRUE)
  uint8_t peer_addr_type;
#endif
  RawAddress local_rpa, peer_rpa;
  uint8_t role, status, bda_type;
  uint16_t handle;
  RawAddress bda;
  uint16_t conn_interval, conn_latency, conn_timeout;
  bool match = false;

  STREAM_TO_UINT8(status, p);
  STREAM_TO_UINT16(handle, p);
  STREAM_TO_UINT8(role, p);
  STREAM_TO_UINT8(bda_type, p);
  STREAM_TO_BDADDR(bda, p);

  if (status == 0) {
    if (enhanced) {
      STREAM_TO_BDADDR(local_rpa, p);
      STREAM_TO_BDADDR(peer_rpa, p);
    }

    STREAM_TO_UINT16(conn_interval, p);
    STREAM_TO_UINT16(conn_latency, p);
    STREAM_TO_UINT16(conn_timeout, p);
    handle = HCID_GET_HANDLE(handle);

#if (BLE_PRIVACY_SPT == TRUE)
    peer_addr_type = bda_type;
    match = btm_identity_addr_to_random_pseudo(&bda, &bda_type, true);

    /* possiblly receive connection complete with resolvable random while
       the device has been paired */
    if (!match && BTM_BLE_IS_RESOLVE_BDA(bda)) {
      tBTM_SEC_DEV_REC* match_rec = btm_ble_resolve_random_addr(bda);
      if (match_rec) {
        LOG_INFO(LOG_TAG, "%s matched and resolved random address", __func__);
        match = true;
        match_rec->ble.active_addr_type = BTM_BLE_ADDR_RRA;
        match_rec->ble.cur_rand_addr = bda;
        if (!btm_ble_init_pseudo_addr(match_rec, bda)) {
          /* assign the original address to be the current report address */
          bda = match_rec->ble.pseudo_addr;
        } else {
          bda = match_rec->bd_addr;
        }
      } else {
        LOG_INFO(LOG_TAG, "%s unable to match and resolve random address",
                 __func__);
      }
    }
#endif

    btm_ble_connected(bda, handle, HCI_ENCRYPT_MODE_DISABLED, role, bda_type,
                      match);

    l2cble_conn_comp(handle, role, bda, bda_type, conn_interval, conn_latency,
                     conn_timeout);

#if (BLE_PRIVACY_SPT == TRUE)
    if (enhanced) {
      btm_ble_refresh_local_resolvable_private_addr(bda, local_rpa);

      if (peer_addr_type & BLE_ADDR_TYPE_ID_BIT)
        btm_ble_refresh_peer_resolvable_private_addr(bda, peer_rpa,
                                                     BLE_ADDR_RANDOM);
    }
#endif
  } else {
    role = HCI_ROLE_UNKNOWN;
    if (status != HCI_ERR_DIRECTED_ADVERTISING_TIMEOUT) {
      btm_ble_set_conn_st(BLE_CONN_IDLE);
#if (BLE_PRIVACY_SPT == TRUE)
      btm_ble_disable_resolving_list(BTM_BLE_RL_INIT, true);
#endif
    } else {
#if (BLE_PRIVACY_SPT == TRUE)
      btm_cb.ble_ctr_cb.inq_var.adv_mode = BTM_BLE_ADV_DISABLE;
      btm_ble_disable_resolving_list(BTM_BLE_RL_ADV, true);
#endif
    }
  }

  btm_ble_update_mode_operation(role, &bda, status);
}

/*****************************************************************************
 * Function btm_ble_create_ll_conn_complete
 *
 * Description LE connection complete.
 *
 *****************************************************************************/
void btm_ble_create_ll_conn_complete(uint8_t status) {
  if (status != HCI_SUCCESS) {
    btm_ble_set_conn_st(BLE_CONN_IDLE);
    btm_ble_update_mode_operation(HCI_ROLE_UNKNOWN, NULL, status);
  }
}
/*****************************************************************************
 *  Function        btm_proc_smp_cback
 *
 *  Description     This function is the SMP callback handler.
 *
 *****************************************************************************/
uint8_t btm_proc_smp_cback(tSMP_EVT event, const RawAddress& bd_addr,
                           tSMP_EVT_DATA* p_data) {
  tBTM_SEC_DEV_REC* p_dev_rec = btm_find_dev(bd_addr);
  uint8_t res = 0;

  BTM_TRACE_DEBUG("btm_proc_smp_cback event = %d", event);

  if (p_dev_rec != NULL) {
    switch (event) {
      case SMP_IO_CAP_REQ_EVT:
        btm_ble_io_capabilities_req(p_dev_rec,
                                    (tBTM_LE_IO_REQ*)&p_data->io_req);
        break;

      case SMP_BR_KEYS_REQ_EVT:
        btm_ble_br_keys_req(p_dev_rec, (tBTM_LE_IO_REQ*)&p_data->io_req);
        break;

      case SMP_PASSKEY_REQ_EVT:
      case SMP_PASSKEY_NOTIF_EVT:
      case SMP_OOB_REQ_EVT:
      case SMP_NC_REQ_EVT:
      case SMP_SC_OOB_REQ_EVT:
        /* fall through */
        p_dev_rec->sec_flags |= BTM_SEC_LE_AUTHENTICATED;

      case SMP_SEC_REQUEST_EVT:
        if (event == SMP_SEC_REQUEST_EVT &&
            btm_cb.pairing_state != BTM_PAIR_STATE_IDLE) {
          BTM_TRACE_DEBUG("%s: Ignoring SMP Security request", __func__);
          break;
        }
        btm_cb.pairing_bda = bd_addr;
        p_dev_rec->sec_state = BTM_SEC_STATE_AUTHENTICATING;
        btm_cb.pairing_flags |= BTM_PAIR_FLAGS_LE_ACTIVE;
      /* fall through */

      case SMP_COMPLT_EVT:
        if (btm_cb.api.p_le_callback) {
          /* the callback function implementation may change the IO
           * capability... */
          BTM_TRACE_DEBUG("btm_cb.api.p_le_callback=0x%x",
                          btm_cb.api.p_le_callback);
          (*btm_cb.api.p_le_callback)(event, bd_addr,
                                      (tBTM_LE_EVT_DATA*)p_data);
        }

        if (event == SMP_COMPLT_EVT) {
          BTM_TRACE_DEBUG(
              "evt=SMP_COMPLT_EVT before update sec_level=0x%x sec_flags=0x%x",
              p_data->cmplt.sec_level, p_dev_rec->sec_flags);

          res = (p_data->cmplt.reason == SMP_SUCCESS) ? BTM_SUCCESS
                                                      : BTM_ERR_PROCESSING;

          BTM_TRACE_DEBUG(
              "after update result=%d sec_level=0x%x sec_flags=0x%x", res,
              p_data->cmplt.sec_level, p_dev_rec->sec_flags);

          if (p_data->cmplt.is_pair_cancel &&
              btm_cb.api.p_bond_cancel_cmpl_callback) {
            BTM_TRACE_DEBUG("Pairing Cancel completed");
            (*btm_cb.api.p_bond_cancel_cmpl_callback)(BTM_SUCCESS);
          }
#if (BTM_BLE_CONFORMANCE_TESTING == TRUE)
          if (res != BTM_SUCCESS) {
            if (!btm_cb.devcb.no_disc_if_pair_fail &&
                p_data->cmplt.reason != SMP_CONN_TOUT) {
              BTM_TRACE_DEBUG("Pairing failed - prepare to remove ACL");
              l2cu_start_post_bond_timer(p_dev_rec->ble_hci_handle);
            } else {
              BTM_TRACE_DEBUG("Pairing failed - Not Removing ACL");
              p_dev_rec->sec_state = BTM_SEC_STATE_IDLE;
            }
          }
#else
          if (res != BTM_SUCCESS && p_data->cmplt.reason != SMP_CONN_TOUT) {
            BTM_TRACE_DEBUG("Pairing failed - prepare to remove ACL");
            l2cu_start_post_bond_timer(p_dev_rec->ble_hci_handle);
          }
#endif

          BTM_TRACE_DEBUG(
              "btm_cb pairing_state=%x pairing_flags=%x pin_code_len=%x",
              btm_cb.pairing_state, btm_cb.pairing_flags, btm_cb.pin_code_len);
          VLOG(1) << "btm_cb.pairing_bda: " << btm_cb.pairing_bda;

          /* Reset btm state only if the callback address matches pairing
           * address*/
          if (bd_addr == btm_cb.pairing_bda) {
            btm_cb.pairing_bda = RawAddress::kAny;
            btm_cb.pairing_state = BTM_PAIR_STATE_IDLE;
            btm_cb.pairing_flags = 0;
          }

          if (res == BTM_SUCCESS) {
            p_dev_rec->sec_state = BTM_SEC_STATE_IDLE;
#if (BLE_PRIVACY_SPT == TRUE)
            /* add all bonded device into resolving list if IRK is available*/
            btm_ble_resolving_list_load_dev(p_dev_rec);
#endif
          }

          btm_sec_dev_rec_cback_event(p_dev_rec, res, true);
        }
        break;

      default:
        BTM_TRACE_DEBUG("unknown event = %d", event);
        break;
    }
  } else {
    BTM_TRACE_ERROR("btm_proc_smp_cback received for unknown device");
  }

  return 0;
}

/*******************************************************************************
 *
 * Function         BTM_BleDataSignature
 *
 * Description      This function is called to sign the data using AES128 CMAC
 *                  algorith.
 *
 * Parameter        bd_addr: target device the data to be signed for.
 *                  p_text: singing data
 *                  len: length of the data to be signed.
 *                  signature: output parameter where data signature is going to
 *                             be stored.
 *
 * Returns          true if signing sucessul, otherwise false.
 *
 ******************************************************************************/
bool BTM_BleDataSignature(const RawAddress& bd_addr, uint8_t* p_text,
                          uint16_t len, BLE_SIGNATURE signature) {
  tBTM_SEC_DEV_REC* p_rec = btm_find_dev(bd_addr);

  BTM_TRACE_DEBUG("%s", __func__);
  bool ret = false;
  if (p_rec == NULL) {
    BTM_TRACE_ERROR("%s-data signing can not be done from unknown device",
                    __func__);
  } else {
    uint8_t* p_mac = (uint8_t*)signature;
    uint8_t* pp;
    uint8_t* p_buf = (uint8_t*)osi_malloc(len + 4);

    BTM_TRACE_DEBUG("%s-Start to generate Local CSRK", __func__);
    pp = p_buf;
    /* prepare plain text */
    if (p_text) {
      memcpy(p_buf, p_text, len);
      pp = (p_buf + len);
    }

    UINT32_TO_STREAM(pp, p_rec->ble.keys.local_counter);
    UINT32_TO_STREAM(p_mac, p_rec->ble.keys.local_counter);

    ret = aes_cipher_msg_auth_code(p_rec->ble.keys.lcsrk, p_buf,
                                   (uint16_t)(len + 4), BTM_CMAC_TLEN_SIZE,
                                   p_mac);
    if (ret == true) {
      btm_ble_increment_sign_ctr(bd_addr, true);
    }

    BTM_TRACE_DEBUG("%s p_mac = %d", __func__, p_mac);
    BTM_TRACE_DEBUG(
        "p_mac[0] = 0x%02x p_mac[1] = 0x%02x p_mac[2] = 0x%02x p_mac[3] = "
        "0x%02x",
        *p_mac, *(p_mac + 1), *(p_mac + 2), *(p_mac + 3));
    BTM_TRACE_DEBUG(
        "p_mac[4] = 0x%02x p_mac[5] = 0x%02x p_mac[6] = 0x%02x p_mac[7] = "
        "0x%02x",
        *(p_mac + 4), *(p_mac + 5), *(p_mac + 6), *(p_mac + 7));
    osi_free(p_buf);
  }
  return ret;
}

/*******************************************************************************
 *
 * Function         BTM_BleVerifySignature
 *
 * Description      This function is called to verify the data signature
 *
 * Parameter        bd_addr: target device the data to be signed for.
 *                  p_orig:  original data before signature.
 *                  len: length of the signing data
 *                  counter: counter used when doing data signing
 *                  p_comp: signature to be compared against.

 * Returns          true if signature verified correctly; otherwise false.
 *
 ******************************************************************************/
bool BTM_BleVerifySignature(const RawAddress& bd_addr, uint8_t* p_orig,
                            uint16_t len, uint32_t counter, uint8_t* p_comp) {
  bool verified = false;
  tBTM_SEC_DEV_REC* p_rec = btm_find_dev(bd_addr);
  uint8_t p_mac[BTM_CMAC_TLEN_SIZE];

  if (p_rec == NULL || (p_rec && !(p_rec->ble.key_type & BTM_LE_KEY_PCSRK))) {
    BTM_TRACE_ERROR("can not verify signature for unknown device");
  } else if (counter < p_rec->ble.keys.counter) {
    BTM_TRACE_ERROR("signature received with out dated sign counter");
  } else if (p_orig == NULL) {
    BTM_TRACE_ERROR("No signature to verify");
  } else {
    BTM_TRACE_DEBUG("%s rcv_cnt=%d >= expected_cnt=%d", __func__, counter,
                    p_rec->ble.keys.counter);

    if (aes_cipher_msg_auth_code(p_rec->ble.keys.pcsrk, p_orig, len,
                                 BTM_CMAC_TLEN_SIZE, p_mac)) {
      if (memcmp(p_mac, p_comp, BTM_CMAC_TLEN_SIZE) == 0) {
        btm_ble_increment_sign_ctr(bd_addr, false);
        verified = true;
      }
    }
  }
  return verified;
}

/*******************************************************************************
 *
 * Function         BTM_GetLeSecurityState
 *
 * Description      This function is called to get security mode 1 flags and
 *                  encryption key size for LE peer.
 *
 * Returns          bool    true if LE device is found, false otherwise.
 *
 ******************************************************************************/
bool BTM_GetLeSecurityState(const RawAddress& bd_addr,
                            uint8_t* p_le_dev_sec_flags,
                            uint8_t* p_le_key_size) {
  tBTM_SEC_DEV_REC* p_dev_rec;
  uint16_t dev_rec_sec_flags;

  *p_le_dev_sec_flags = 0;
  *p_le_key_size = 0;

  p_dev_rec = btm_find_dev(bd_addr);
  if (p_dev_rec == NULL) {
    BTM_TRACE_ERROR("%s fails", __func__);
    return (false);
  }

  if (p_dev_rec->ble_hci_handle == BTM_SEC_INVALID_HANDLE) {
    BTM_TRACE_ERROR("%s-this is not LE device", __func__);
    return (false);
  }

  dev_rec_sec_flags = p_dev_rec->sec_flags;

  if (dev_rec_sec_flags & BTM_SEC_LE_ENCRYPTED) {
    /* link is encrypted with LTK or STK */
    *p_le_key_size = p_dev_rec->enc_key_size;
    *p_le_dev_sec_flags |= BTM_SEC_LE_LINK_ENCRYPTED;

    *p_le_dev_sec_flags |=
        (dev_rec_sec_flags & BTM_SEC_LE_AUTHENTICATED)
            ? BTM_SEC_LE_LINK_PAIRED_WITH_MITM     /* set auth LTK flag */
            : BTM_SEC_LE_LINK_PAIRED_WITHOUT_MITM; /* set unauth LTK flag */
  } else if (p_dev_rec->ble.key_type & BTM_LE_KEY_PENC) {
    /* link is unencrypted, still LTK is available */
    *p_le_key_size = p_dev_rec->ble.keys.key_size;

    *p_le_dev_sec_flags |=
        (dev_rec_sec_flags & BTM_SEC_LE_LINK_KEY_AUTHED)
            ? BTM_SEC_LE_LINK_PAIRED_WITH_MITM     /* set auth LTK flag */
            : BTM_SEC_LE_LINK_PAIRED_WITHOUT_MITM; /* set unauth LTK flag */
  }

  BTM_TRACE_DEBUG("%s - le_dev_sec_flags: 0x%02x, le_key_size: %d", __func__,
                  *p_le_dev_sec_flags, *p_le_key_size);

  return true;
}

/*******************************************************************************
 *
 * Function         BTM_BleSecurityProcedureIsRunning
 *
 * Description      This function indicates if LE security procedure is
 *                  currently running with the peer.
 *
 * Returns          bool    true if security procedure is running, false
 *                  otherwise.
 *
 ******************************************************************************/
bool BTM_BleSecurityProcedureIsRunning(const RawAddress& bd_addr) {
  tBTM_SEC_DEV_REC* p_dev_rec = btm_find_dev(bd_addr);

  if (p_dev_rec == NULL) {
    LOG(ERROR) << __func__ << " device with BDA: " << bd_addr
               << " is not found";
    return false;
  }

  return (p_dev_rec->sec_state == BTM_SEC_STATE_ENCRYPTING ||
          p_dev_rec->sec_state == BTM_SEC_STATE_AUTHENTICATING);
}

/*******************************************************************************
 *
 * Function         BTM_BleGetSupportedKeySize
 *
 * Description      This function gets the maximum encryption key size in bytes
 *                  the local device can suport.
 *                  record.
 *
 * Returns          the key size or 0 if the size can't be retrieved.
 *
 ******************************************************************************/
extern uint8_t BTM_BleGetSupportedKeySize(const RawAddress& bd_addr) {
#if (L2CAP_LE_COC_INCLUDED == TRUE)
  tBTM_SEC_DEV_REC* p_dev_rec = btm_find_dev(bd_addr);
  tBTM_LE_IO_REQ dev_io_cfg;
  uint8_t callback_rc;

  if (!p_dev_rec) {
    LOG(ERROR) << __func__ << " device with BDA: " << bd_addr
               << " is not found";
    return 0;
  }

  if (btm_cb.api.p_le_callback == NULL) {
    BTM_TRACE_ERROR("%s can't access supported key size", __func__);
    return 0;
  }

  callback_rc = (*btm_cb.api.p_le_callback)(
      BTM_LE_IO_REQ_EVT, p_dev_rec->bd_addr, (tBTM_LE_EVT_DATA*)&dev_io_cfg);

  if (callback_rc != BTM_SUCCESS) {
    BTM_TRACE_ERROR("%s can't access supported key size", __func__);
    return 0;
  }

  BTM_TRACE_DEBUG("%s device supports key size = %d", __func__,
                  dev_io_cfg.max_key_size);
  return (dev_io_cfg.max_key_size);
#else
  return 0;
#endif
}

/*******************************************************************************
 *  Utility functions for LE device IR/ER generation
 ******************************************************************************/
/*******************************************************************************
 *
 * Function         btm_notify_new_key
 *
 * Description      This function is to notify application new keys have been
 *                  generated.
 *
 * Returns          void
 *
 ******************************************************************************/
static void btm_notify_new_key(uint8_t key_type) {
  tBTM_BLE_LOCAL_KEYS* p_locak_keys = NULL;

  BTM_TRACE_DEBUG("btm_notify_new_key key_type=%d", key_type);

  if (btm_cb.api.p_le_key_callback) {
    switch (key_type) {
      case BTM_BLE_KEY_TYPE_ID:
        BTM_TRACE_DEBUG("BTM_BLE_KEY_TYPE_ID");
        p_locak_keys = (tBTM_BLE_LOCAL_KEYS*)&btm_cb.devcb.id_keys;
        break;

      case BTM_BLE_KEY_TYPE_ER:
        BTM_TRACE_DEBUG("BTM_BLE_KEY_TYPE_ER");
        p_locak_keys =
            (tBTM_BLE_LOCAL_KEYS*)&btm_cb.devcb.ble_encryption_key_value;
        break;

      default:
        BTM_TRACE_ERROR("unknown key type: %d", key_type);
        break;
    }
    if (p_locak_keys != NULL)
      (*btm_cb.api.p_le_key_callback)(key_type, p_locak_keys);
  }
}

/*******************************************************************************
 *
 * Function         btm_ble_process_irk
 *
 * Description      This function is called when IRK is generated, store it in
 *                  local control block.
 *
 * Returns          void
 *
 ******************************************************************************/
static void btm_ble_process_irk(tSMP_ENC* p) {
  BTM_TRACE_DEBUG("btm_ble_process_irk");
  if (p && p->opcode == HCI_BLE_ENCRYPT) {
    memcpy(btm_cb.devcb.id_keys.irk, p->param_buf, BT_OCTET16_LEN);
    btm_notify_new_key(BTM_BLE_KEY_TYPE_ID);

#if (BLE_PRIVACY_SPT == TRUE)
    /* if privacy is enabled, new RPA should be calculated */
    if (btm_cb.ble_ctr_cb.privacy_mode != BTM_PRIVACY_NONE) {
      btm_gen_resolvable_private_addr(base::Bind(&btm_gen_resolve_paddr_low));
    }
#endif
  } else {
    BTM_TRACE_ERROR("Generating IRK exception.");
  }

  /* proceed generate ER */
  btsnd_hcic_ble_rand(base::Bind([](BT_OCTET8 rand1) {
    memcpy(&btm_cb.devcb.ble_encryption_key_value[0], rand1, BT_OCTET8_LEN);

    btsnd_hcic_ble_rand(base::Bind([](BT_OCTET8 rand2) {
      memcpy(&btm_cb.devcb.ble_encryption_key_value[8], rand2, BT_OCTET8_LEN);
      btm_notify_new_key(BTM_BLE_KEY_TYPE_ER);
    }));

  }));
}

/*******************************************************************************
 *
 * Function         btm_ble_process_dhk
 *
 * Description      This function is called when DHK is calculated, store it in
 *                  local control block, and proceed to generate ER, a 128-bits
 *                  random number.
 *
 * Returns          void
 *
 ******************************************************************************/
static void btm_ble_process_dhk(tSMP_ENC* p) {
  uint8_t btm_ble_irk_pt = 0x01;
  tSMP_ENC output;

  BTM_TRACE_DEBUG("btm_ble_process_dhk");

  if (p && p->opcode == HCI_BLE_ENCRYPT) {
    memcpy(btm_cb.devcb.id_keys.dhk, p->param_buf, BT_OCTET16_LEN);
    BTM_TRACE_DEBUG("BLE DHK generated.");

    /* IRK = D1(IR, 1) */
    if (!SMP_Encrypt(btm_cb.devcb.id_keys.ir, BT_OCTET16_LEN, &btm_ble_irk_pt,
                     1, &output)) {
      /* reset all identity root related key */
      memset(&btm_cb.devcb.id_keys, 0, sizeof(tBTM_BLE_LOCAL_ID_KEYS));
    } else {
      btm_ble_process_irk(&output);
    }
  } else {
    /* reset all identity root related key */
    memset(&btm_cb.devcb.id_keys, 0, sizeof(tBTM_BLE_LOCAL_ID_KEYS));
  }
}

/*******************************************************************************
 *
 * Function         btm_ble_reset_id
 *
 * Description      This function is called to reset LE device identity.
 *
 * Returns          void
 *
 ******************************************************************************/
void btm_ble_reset_id(void) {
  BTM_TRACE_DEBUG("btm_ble_reset_id");

  /* Regenerate Identity Root*/
  btsnd_hcic_ble_rand(base::Bind([](BT_OCTET8 rand) {
    BTM_TRACE_DEBUG("btm_ble_process_ir1");
    memcpy(btm_cb.devcb.id_keys.ir, rand, BT_OCTET8_LEN);

    btsnd_hcic_ble_rand(base::Bind([](BT_OCTET8 rand) {
      uint8_t btm_ble_dhk_pt = 0x03;
      tSMP_ENC output;

      BTM_TRACE_DEBUG("btm_ble_process_ir2");

      /* remembering in control block */
      memcpy(&btm_cb.devcb.id_keys.ir[8], rand, BT_OCTET8_LEN);
      /* generate DHK= Eir({0x03, 0x00, 0x00 ...}) */

      SMP_Encrypt(btm_cb.devcb.id_keys.ir, BT_OCTET16_LEN, &btm_ble_dhk_pt, 1,
                  &output);
      btm_ble_process_dhk(&output);

      BTM_TRACE_DEBUG("BLE IR generated.");
    }));
  }));
}

/* This function set a random address to local controller. It also temporarily
 * disable scans and adv before sending the command to the controller. */
void btm_ble_set_random_address(const RawAddress& random_bda) {
  tBTM_LE_RANDOM_CB* p_cb = &btm_cb.ble_ctr_cb.addr_mgnt_cb;
  tBTM_BLE_CB* p_ble_cb = &btm_cb.ble_ctr_cb;
  bool adv_mode = btm_cb.ble_ctr_cb.inq_var.adv_mode;

  BTM_TRACE_DEBUG("%s", __func__);
  if (btm_ble_get_conn_st() == BLE_DIR_CONN) {
    BTM_TRACE_ERROR("%s: Cannot set random address. Direct conn ongoing",
                    __func__);
    return;
  }

  if (adv_mode == BTM_BLE_ADV_ENABLE)
    btsnd_hcic_ble_set_adv_enable(BTM_BLE_ADV_DISABLE);
  if (BTM_BLE_IS_SCAN_ACTIVE(p_ble_cb->scan_activity)) btm_ble_stop_scan();
  btm_ble_suspend_bg_conn();

  p_cb->private_addr = random_bda;
  btsnd_hcic_ble_set_random_addr(p_cb->private_addr);

  if (adv_mode == BTM_BLE_ADV_ENABLE)
    btsnd_hcic_ble_set_adv_enable(BTM_BLE_ADV_ENABLE);
  if (BTM_BLE_IS_SCAN_ACTIVE(p_ble_cb->scan_activity)) btm_ble_start_scan();
  btm_ble_resume_bg_conn();
}

#if BTM_BLE_CONFORMANCE_TESTING == TRUE
/*******************************************************************************
 *
 * Function         btm_ble_set_no_disc_if_pair_fail
 *
 * Description      This function indicates whether no disconnect of the ACL
 *                  should be used if pairing failed
 *
 * Returns          void
 *
 ******************************************************************************/
void btm_ble_set_no_disc_if_pair_fail(bool disable_disc) {
  BTM_TRACE_DEBUG("btm_ble_set_disc_enable_if_pair_fail disable_disc=%d",
                  disable_disc);
  btm_cb.devcb.no_disc_if_pair_fail = disable_disc;
}

/*******************************************************************************
 *
 * Function         btm_ble_set_test_mac_value
 *
 * Description      This function set test MAC value
 *
 * Returns          void
 *
 ******************************************************************************/
void btm_ble_set_test_mac_value(bool enable, uint8_t* p_test_mac_val) {
  BTM_TRACE_DEBUG("btm_ble_set_test_mac_value enable=%d", enable);
  btm_cb.devcb.enable_test_mac_val = enable;
  memcpy(btm_cb.devcb.test_mac, p_test_mac_val, BT_OCTET8_LEN);
}

/*******************************************************************************
 *
 * Function         btm_ble_set_test_local_sign_cntr_value
 *
 * Description      This function set test local sign counter value
 *
 * Returns          void
 *
 ******************************************************************************/
void btm_ble_set_test_local_sign_cntr_value(bool enable,
                                            uint32_t test_local_sign_cntr) {
  BTM_TRACE_DEBUG(
      "btm_ble_set_test_local_sign_cntr_value enable=%d local_sign_cntr=%d",
      enable, test_local_sign_cntr);
  btm_cb.devcb.enable_test_local_sign_cntr = enable;
  btm_cb.devcb.test_local_sign_cntr = test_local_sign_cntr;
}

/*******************************************************************************
 *
 * Function         btm_ble_set_keep_rfu_in_auth_req
 *
 * Description      This function indicates if RFU bits have to be kept as is
 *                  (by default they have to be set to 0 by the sender).
 *
 * Returns          void
 *
 ******************************************************************************/
void btm_ble_set_keep_rfu_in_auth_req(bool keep_rfu) {
  BTM_TRACE_DEBUG("btm_ble_set_keep_rfu_in_auth_req keep_rfus=%d", keep_rfu);
  btm_cb.devcb.keep_rfu_in_auth_req = keep_rfu;
}

#endif /* BTM_BLE_CONFORMANCE_TESTING */<|MERGE_RESOLUTION|>--- conflicted
+++ resolved
@@ -670,30 +670,23 @@
     } else
       *remote_bda = RawAddress::kEmpty;
     return false;
-<<<<<<< HEAD
-  }
-
-  if (transport == BT_TRANSPORT_LE) {
+  } else if (transport == BT_TRANSPORT_LE) {
     *remote_bda = p_dev_rec->ble.pseudo_addr;
-=======
-  } else if (transport == BT_TRANSPORT_LE) {
-    memcpy(remote_bda, p_dev_rec->ble.pseudo_addr, BD_ADDR_LEN);
->>>>>>> 1655adaf
     if (btm_bda_to_acl(p_dev_rec->ble.pseudo_addr, transport) != NULL)
       return true;
     else
       return false;
   } else {
     //INVALID transport , finding other device that doesnt match the address
-    if(memcmp(remote_bda, p_dev_rec->bd_addr, BD_ADDR_LEN))
+    if(*remote_bda != p_dev_rec->bd_addr)
     {
-      memcpy(remote_bda, p_dev_rec->bd_addr, BD_ADDR_LEN);
+      *remote_bda = p_dev_rec->bd_addr;
       if (btm_bda_to_acl(p_dev_rec->bd_addr, BT_TRANSPORT_BR_EDR) != NULL)
         return true;
       else
         return false;
-    } else if (memcmp(remote_bda, p_dev_rec->ble.pseudo_addr, BD_ADDR_LEN)) {
-      memcpy(remote_bda, p_dev_rec->ble.pseudo_addr, BD_ADDR_LEN);
+    } else if (*remote_bda != p_dev_rec->ble.pseudo_addr) {
+      *remote_bda = p_dev_rec->ble.pseudo_addr;
       if (btm_bda_to_acl(p_dev_rec->ble.pseudo_addr, BT_TRANSPORT_LE) != NULL)
         return true;
       else
