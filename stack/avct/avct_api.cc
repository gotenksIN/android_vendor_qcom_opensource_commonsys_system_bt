--- conflicted
+++ resolved
@@ -427,7 +427,6 @@
         osi_free(p_msg);
       } else {
         p_ccb->p_bcb = avct_bcb_by_lcb(p_ccb->p_lcb);
-<<<<<<< HEAD
         if (p_ccb->p_bcb)
           avct_bcb_event(p_ccb->p_bcb, AVCT_LCB_UL_MSG_EVT,
                          (tAVCT_LCB_EVT *) &ul_msg);
@@ -435,11 +434,6 @@
           result = AVCT_BAD_HANDLE;
           osi_free(p_msg);
         }
-=======
-        tAVCT_LCB_EVT avct_lcb_evt;
-        avct_lcb_evt.ul_msg = ul_msg;
-        avct_bcb_event(p_ccb->p_bcb, AVCT_LCB_UL_MSG_EVT, &avct_lcb_evt);
->>>>>>> e10a9e1c
       }
     }
     /* send msg event to lcb */
