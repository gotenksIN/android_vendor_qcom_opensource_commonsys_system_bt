/******************************************************************************
 *
 *  Copyright (C) 1999-2012 Broadcom Corporation
 *
 *  Licensed under the Apache License, Version 2.0 (the "License");
 *  you may not use this file except in compliance with the License.
 *  You may obtain a copy of the License at:
 *
 *  http://www.apache.org/licenses/LICENSE-2.0
 *
 *  Unless required by applicable law or agreed to in writing, software
 *  distributed under the License is distributed on an "AS IS" BASIS,
 *  WITHOUT WARRANTIES OR CONDITIONS OF ANY KIND, either express or implied.
 *  See the License for the specific language governing permissions and
 *  limitations under the License.
 *
 ******************************************************************************/

#include <assert.h>

#include "osi/include/allocator.h"
#include "gki_int.h"

#if (GKI_NUM_TOTAL_BUF_POOLS > 16)
#error Number of pools out of range (16 Max)!
#endif

<<<<<<< HEAD
=======
#define ALIGN_POOL(pl_size)  ( (((pl_size) + 3) / sizeof(UINT32)) * sizeof(UINT32))
#define BUFFER_HDR_SIZE     (sizeof(BUFFER_HDR_T))                  /* Offset past header */
#define BUFFER_PADDING_SIZE (sizeof(BUFFER_HDR_T) + sizeof(UINT32)) /* Header + Magic Number */
#define MAGIC_NO            0xDDBADDBA

#define BUF_STATUS_FREE     0
#define BUF_STATUS_UNLINKED 1
#define BUF_STATUS_QUEUED   2

>>>>>>> f7f83998
/*******************************************************************************
**
** Function         gki_init_free_queue
**
** Description      Internal function called at startup to initialize a free
**                  queue. It is called once for each free queue.
**
** Returns          void
**
*******************************************************************************/
static void gki_init_free_queue (UINT8 id, UINT16 size, UINT16 total, void *p_mem)
{
    UINT16           i;
    UINT16           act_size;
    BUFFER_HDR_T    *hdr;
    BUFFER_HDR_T    *hdr1 = NULL;
    UINT32          *magic;
    INT32            tempsize = size;
    tGKI_COM_CB     *p_cb = &gki_cb.com;

    /* Ensure an even number of longwords */
    tempsize = (INT32)ALIGN_POOL(size);
    act_size = (UINT16)(tempsize + BUFFER_PADDING_SIZE);

    /* Remember pool start and end addresses */
    if(p_mem)
    {
        p_cb->pool_start[id] = (UINT8 *)p_mem;
        p_cb->pool_end[id]   = (UINT8 *)p_mem + (act_size * total);
    }

    p_cb->pool_size[id]  = act_size;

    p_cb->freeq[id].size      = (UINT16) tempsize;
    p_cb->freeq[id].total     = total;
    p_cb->freeq[id].cur_cnt   = 0;
    p_cb->freeq[id].max_cnt   = 0;

    /* Initialize  index table */
    if(p_mem)
    {
        hdr = (BUFFER_HDR_T *)p_mem;
        p_cb->freeq[id]._p_first = hdr;
        for (i = 0; i < total; i++)
        {
            hdr->q_id    = id;
            hdr->status  = BUF_STATUS_FREE;
            magic        = (UINT32 *)((UINT8 *)hdr + BUFFER_HDR_SIZE + tempsize);
            *magic       = MAGIC_NO;
            hdr1         = hdr;
            hdr          = (BUFFER_HDR_T *)((UINT8 *)hdr + act_size);
            hdr1->p_next = hdr;
        }
        hdr1->p_next = NULL;
        p_cb->freeq[id]._p_last = hdr1;
    }
}

void gki_buffer_cleanup(void)
{
    UINT8   i;
    tGKI_COM_CB *p_cb = &gki_cb.com;

    for (i=0; i < GKI_NUM_FIXED_BUF_POOLS; i++)
    {
        if ( 0 < p_cb->freeq[i].max_cnt )
        {
            osi_free(p_cb->pool_start[i]);

            p_cb->freeq[i].cur_cnt   = 0;
            p_cb->freeq[i].max_cnt   = 0;
            p_cb->freeq[i]._p_first   = NULL;
            p_cb->freeq[i]._p_last    = NULL;

            p_cb->pool_start[i] = NULL;
            p_cb->pool_end[i]   = NULL;
            p_cb->pool_size[i]  = 0;
        }
    }
}

/*******************************************************************************
**
** Function         gki_buffer_init
**
** Description      Called once internally by GKI at startup to initialize all
**                  buffers and free buffer pools.
**
** Returns          void
**
*******************************************************************************/
void gki_buffer_init(void)
{
    static const struct {
      uint16_t size;
      uint16_t count;
    } buffer_info[GKI_NUM_FIXED_BUF_POOLS] = {
      { GKI_BUF0_SIZE, GKI_BUF0_MAX },
      { GKI_BUF1_SIZE, GKI_BUF1_MAX },
      { GKI_BUF2_SIZE, GKI_BUF2_MAX },
      { GKI_BUF3_SIZE, GKI_BUF3_MAX },
      { GKI_BUF4_SIZE, GKI_BUF4_MAX },
      { GKI_BUF5_SIZE, GKI_BUF5_MAX },
      { GKI_BUF6_SIZE, GKI_BUF6_MAX },
      { GKI_BUF7_SIZE, GKI_BUF7_MAX },
      { GKI_BUF8_SIZE, GKI_BUF8_MAX },
      { GKI_BUF9_SIZE, GKI_BUF9_MAX },
    };

    tGKI_COM_CB *p_cb = &gki_cb.com;

    for (int i = 0; i < GKI_NUM_TOTAL_BUF_POOLS; i++)
    {
        p_cb->pool_start[i] = NULL;
        p_cb->pool_end[i]   = NULL;
        p_cb->pool_size[i]  = 0;

        p_cb->freeq[i]._p_first = 0;
        p_cb->freeq[i]._p_last  = 0;
        p_cb->freeq[i].size    = 0;
        p_cb->freeq[i].total   = 0;
        p_cb->freeq[i].cur_cnt = 0;
        p_cb->freeq[i].max_cnt = 0;
    }

    /* Use default from target.h */
    p_cb->pool_access_mask = GKI_DEF_BUFPOOL_PERM_MASK;

    for (int i = 0; i < GKI_NUM_FIXED_BUF_POOLS; ++i) {
      gki_init_free_queue(i, buffer_info[i].size, buffer_info[i].count, NULL);
    }
}

/*******************************************************************************
**
** Function         GKI_init_q
**
** Description      Called by an application to initialize a buffer queue.
**
** Returns          void
**
*******************************************************************************/
void GKI_init_q (BUFFER_Q *p_q)
{
    p_q->_p_first = p_q->_p_last = NULL;
    p_q->_count = 0;
}

/*******************************************************************************
**
** Function         GKI_getbuf
**
** Description      Called by an application to get a free buffer which
**                  is of size greater or equal to the requested size.
**
**                  Note: This routine only takes buffers from public pools.
**                        It will not use any buffers from pools
**                        marked GKI_RESTRICTED_POOL.
**
** Parameters       size - (input) number of bytes needed.
**
** Returns          A pointer to the buffer, or NULL if none available
**
*******************************************************************************/
void *GKI_getbuf (UINT16 size)
{
  BUFFER_HDR_T *header = malloc(size + BUFFER_HDR_SIZE);
  header->status  = BUF_STATUS_UNLINKED;
  header->p_next  = NULL;
  header->Type    = 0;
  header->size = size;
  return header + 1;
}


/*******************************************************************************
**
** Function         GKI_getpoolbuf
**
** Description      Called by an application to get a free buffer from
**                  a specific buffer pool.
**
**                  Note: If there are no more buffers available from the pool,
**                        the public buffers are searched for an available buffer.
**
** Parameters       pool_id - (input) pool ID to get a buffer out of.
**
** Returns          A pointer to the buffer, or NULL if none available
**
*******************************************************************************/
void *GKI_getpoolbuf (UINT8 pool_id)
{
  return GKI_getbuf(gki_cb.com.pool_size[pool_id]);
}

/*******************************************************************************
**
** Function         GKI_freebuf
**
** Description      Called by an application to return a buffer to the free pool.
**
** Parameters       p_buf - (input) address of the beginning of a buffer.
**
** Returns          void
**
*******************************************************************************/
void GKI_freebuf (void *p_buf)
{
  free((BUFFER_HDR_T *)p_buf - 1);
}


/*******************************************************************************
**
** Function         GKI_get_buf_size
**
** Description      Called by an application to get the size of a buffer.
**
** Parameters       p_buf - (input) address of the beginning of a buffer.
**
** Returns          the size of the buffer
**
*******************************************************************************/
UINT16 GKI_get_buf_size (void *p_buf)
{
  BUFFER_HDR_T *header = (BUFFER_HDR_T *)p_buf - 1;
  return header->size;
}

/*******************************************************************************
**
** Function         GKI_enqueue
**
** Description      Enqueue a buffer at the tail of the queue
**
** Parameters:      p_q  -  (input) pointer to a queue.
**                  p_buf - (input) address of the buffer to enqueue
**
** Returns          void
**
*******************************************************************************/
void GKI_enqueue (BUFFER_Q *p_q, void *p_buf)
{
    BUFFER_HDR_T *p_hdr = (BUFFER_HDR_T *) ((UINT8 *) p_buf - BUFFER_HDR_SIZE);
    assert(p_hdr->status == BUF_STATUS_UNLINKED);

    GKI_disable();

    /* Since the queue is exposed (C vs C++), keep the pointers in exposed format */
    if (p_q->_p_last)
    {
        BUFFER_HDR_T *_p_last_hdr = (BUFFER_HDR_T *)((UINT8 *)p_q->_p_last - BUFFER_HDR_SIZE);
        _p_last_hdr->p_next = p_hdr;
    }
    else
        p_q->_p_first = p_buf;

    p_q->_p_last = p_buf;
    p_q->_count++;

    p_hdr->p_next = NULL;
    p_hdr->status = BUF_STATUS_QUEUED;

    GKI_enable();
}

/*******************************************************************************
**
** Function         GKI_dequeue
**
** Description      Dequeues a buffer from the head of a queue
**
** Parameters:      p_q  - (input) pointer to a queue.
**
** Returns          NULL if queue is empty, else buffer
**
*******************************************************************************/
void *GKI_dequeue (BUFFER_Q *p_q)
{
    BUFFER_HDR_T    *p_hdr;

    GKI_disable();

    if (!p_q || !p_q->_count)
    {
        GKI_enable();
        return (NULL);
    }

    p_hdr = (BUFFER_HDR_T *)((UINT8 *)p_q->_p_first - BUFFER_HDR_SIZE);

    /* Keep buffers such that GKI header is invisible
    */
    if (p_hdr->p_next)
        p_q->_p_first = ((UINT8 *)p_hdr->p_next + BUFFER_HDR_SIZE);
    else
    {
        p_q->_p_first = NULL;
        p_q->_p_last  = NULL;
    }

    p_q->_count--;

    p_hdr->p_next = NULL;
    p_hdr->status = BUF_STATUS_UNLINKED;

    GKI_enable();

    return ((UINT8 *)p_hdr + BUFFER_HDR_SIZE);
}

/*******************************************************************************
**
** Function         GKI_remove_from_queue
**
** Description      Dequeue a buffer from the middle of the queue
**
** Parameters:      p_q  - (input) pointer to a queue.
**                  p_buf - (input) address of the buffer to enqueue
**
** Returns          NULL if queue is empty, else buffer
**
*******************************************************************************/
void *GKI_remove_from_queue (BUFFER_Q *p_q, void *p_buf)
{
    BUFFER_HDR_T    *p_prev;
    BUFFER_HDR_T    *p_buf_hdr;

    GKI_disable();

    if (p_buf == p_q->_p_first)
    {
        GKI_enable();
        return (GKI_dequeue (p_q));
    }

    p_buf_hdr = (BUFFER_HDR_T *)((UINT8 *)p_buf - BUFFER_HDR_SIZE);
    p_prev    = (BUFFER_HDR_T *)((UINT8 *)p_q->_p_first - BUFFER_HDR_SIZE);

    for ( ; p_prev; p_prev = p_prev->p_next)
    {
        /* If the previous points to this one, move the pointers around */
        if (p_prev->p_next == p_buf_hdr)
        {
            p_prev->p_next = p_buf_hdr->p_next;

            /* If we are removing the last guy in the queue, update _p_last */
            if (p_buf == p_q->_p_last)
                p_q->_p_last = p_prev + 1;

            /* One less in the queue */
            p_q->_count--;

            /* The buffer is now unlinked */
            p_buf_hdr->p_next = NULL;
            p_buf_hdr->status = BUF_STATUS_UNLINKED;

            GKI_enable();
            return (p_buf);
        }
    }

    GKI_enable();
    return (NULL);
}

/*******************************************************************************
**
** Function         GKI_getfirst
**
** Description      Return a pointer to the first buffer in a queue
**
** Parameters:      p_q  - (input) pointer to a queue.
**
** Returns          NULL if queue is empty, else buffer address
**
*******************************************************************************/
void *GKI_getfirst (BUFFER_Q *p_q)
{
    return (p_q->_p_first);
}

/*******************************************************************************
**
** Function         GKI_getlast
**
** Description      Return a pointer to the last buffer in a queue
**
** Parameters:      p_q  - (input) pointer to a queue.
**
** Returns          NULL if queue is empty, else buffer address
**
*******************************************************************************/
void *GKI_getlast (BUFFER_Q *p_q)
{
    return (p_q->_p_last);
}

/*******************************************************************************
**
** Function         GKI_getnext
**
** Description      Return a pointer to the next buffer in a queue
**
** Parameters:      p_buf  - (input) pointer to the buffer to find the next one from.
**
** Returns          NULL if no more buffers in the queue, else next buffer address
**
*******************************************************************************/
void *GKI_getnext (void *p_buf)
{
    BUFFER_HDR_T    *p_hdr;

    p_hdr = (BUFFER_HDR_T *) ((UINT8 *) p_buf - BUFFER_HDR_SIZE);

    if (p_hdr->p_next)
        return ((UINT8 *)p_hdr->p_next + BUFFER_HDR_SIZE);
    else
        return (NULL);
}

/*******************************************************************************
**
** Function         GKI_queue_is_empty
**
** Description      Check the status of a queue.
**
** Parameters:      p_q  - (input) pointer to a queue.
**
** Returns          TRUE if queue is empty, else FALSE
**
*******************************************************************************/
BOOLEAN GKI_queue_is_empty(BUFFER_Q *p_q)
{
<<<<<<< HEAD
    return ((BOOLEAN) (p_q->count == 0));
}

/*******************************************************************************
**
** Function         GKI_igetpoolbuf
**
** Description      Called by an interrupt service routine to get a free buffer from
**                  a specific buffer pool.
**
** Parameters       pool_id - (input) pool ID to get a buffer out of.
**
** Returns          A pointer to the buffer, or NULL if none available
**
*******************************************************************************/
void *GKI_igetpoolbuf (UINT8 pool_id)
=======
    return ((BOOLEAN) (p_q->_count == 0));
}

UINT16 GKI_queue_length(BUFFER_Q *p_q)
>>>>>>> f7f83998
{
    return p_q->_count;
}

/*******************************************************************************
**
** Function         GKI_poolcount
**
** Description      Called by an application to get the total number of buffers
**                  in the specified buffer pool.
**
** Parameters       pool_id - (input) pool ID to get the free count of.
**
** Returns          the total number of buffers in the pool
**
*******************************************************************************/
UINT16 GKI_poolcount (UINT8 pool_id)
{
    if (pool_id >= GKI_NUM_TOTAL_BUF_POOLS)
        return (0);

    return (gki_cb.com.freeq[pool_id].total);
}

/*******************************************************************************
**
** Function         GKI_poolfreecount
**
** Description      Called by an application to get the number of free buffers
**                  in the specified buffer pool.
**
** Parameters       pool_id - (input) pool ID to get the free count of.
**
** Returns          the number of free buffers in the pool
**
*******************************************************************************/
UINT16 GKI_poolfreecount (UINT8 pool_id)
{
    FREE_QUEUE_T  *Q;

    if (pool_id >= GKI_NUM_TOTAL_BUF_POOLS)
        return (0);

    Q  = &gki_cb.com.freeq[pool_id];

    return ((UINT16)(Q->total - Q->cur_cnt));
}

/*******************************************************************************
**
** Function         GKI_get_pool_bufsize
**
** Description      Called by an application to get the size of buffers in a pool
**
** Parameters       Pool ID.
**
** Returns          the size of buffers in the pool
**
*******************************************************************************/
UINT16 GKI_get_pool_bufsize (UINT8 pool_id)
{
    if (pool_id < GKI_NUM_TOTAL_BUF_POOLS)
        return (gki_cb.com.freeq[pool_id].size);

    return (0);
}

/*******************************************************************************
**
** Function         GKI_poolutilization
**
** Description      Called by an application to get the buffer utilization
**                  in the specified buffer pool.
**
** Parameters       pool_id - (input) pool ID to get the free count of.
**
** Returns          % of buffers used from 0 to 100
**
*******************************************************************************/
UINT16 GKI_poolutilization (UINT8 pool_id)
{
    FREE_QUEUE_T  *Q;

    if (pool_id >= GKI_NUM_TOTAL_BUF_POOLS)
        return (100);

    Q  = &gki_cb.com.freeq[pool_id];

    if (Q->total == 0)
        return (100);

    return ((Q->cur_cnt * 100) / Q->total);
}<|MERGE_RESOLUTION|>--- conflicted
+++ resolved
@@ -25,8 +25,6 @@
 #error Number of pools out of range (16 Max)!
 #endif
 
-<<<<<<< HEAD
-=======
 #define ALIGN_POOL(pl_size)  ( (((pl_size) + 3) / sizeof(UINT32)) * sizeof(UINT32))
 #define BUFFER_HDR_SIZE     (sizeof(BUFFER_HDR_T))                  /* Offset past header */
 #define BUFFER_PADDING_SIZE (sizeof(BUFFER_HDR_T) + sizeof(UINT32)) /* Header + Magic Number */
@@ -36,7 +34,6 @@
 #define BUF_STATUS_UNLINKED 1
 #define BUF_STATUS_QUEUED   2
 
->>>>>>> f7f83998
 /*******************************************************************************
 **
 ** Function         gki_init_free_queue
@@ -471,29 +468,10 @@
 *******************************************************************************/
 BOOLEAN GKI_queue_is_empty(BUFFER_Q *p_q)
 {
-<<<<<<< HEAD
-    return ((BOOLEAN) (p_q->count == 0));
-}
-
-/*******************************************************************************
-**
-** Function         GKI_igetpoolbuf
-**
-** Description      Called by an interrupt service routine to get a free buffer from
-**                  a specific buffer pool.
-**
-** Parameters       pool_id - (input) pool ID to get a buffer out of.
-**
-** Returns          A pointer to the buffer, or NULL if none available
-**
-*******************************************************************************/
-void *GKI_igetpoolbuf (UINT8 pool_id)
-=======
     return ((BOOLEAN) (p_q->_count == 0));
 }
 
 UINT16 GKI_queue_length(BUFFER_Q *p_q)
->>>>>>> f7f83998
 {
     return p_q->_count;
 }
