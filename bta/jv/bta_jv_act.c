--- conflicted
+++ resolved
@@ -284,15 +284,9 @@
         APPL_TRACE_ERROR("bta_jv_free_sr_rfc_cb, p_cb or p_pcb cannot be null");
         return BTA_JV_FAILURE;
     }
-<<<<<<< HEAD
-    APPL_TRACE_DEBUG6("bta_jv_free_sr_rfc_cb: max_sess:%d, curr_sess:%d, p_pcb:%p, user:"
+    APPL_TRACE_DEBUG("bta_jv_free_sr_rfc_cb: max_sess:%d, curr_sess:%d, p_pcb:%p, user:"
             "%p, state:%d, jv handle: 0x%x" ,p_cb->max_sess, p_cb->curr_sess, p_pcb,
             p_pcb->user_data, p_pcb->state, p_pcb->handle);
-=======
-    APPL_TRACE_DEBUG("bta_jv_free_sr_rfc_cb: max_sess:%d, curr_sess:%d, p_pcb:%p, user:"
-            "%d, state:%d, jv handle: 0x%x" ,p_cb->max_sess, p_cb->curr_sess, p_pcb,
-            (int)p_pcb->user_data, p_pcb->state, p_pcb->handle);
->>>>>>> e8c3d75b
 
     if (p_cb->curr_sess <= 0)
         return BTA_JV_SUCCESS;
@@ -301,56 +295,31 @@
     {
     case BTA_JV_ST_CL_CLOSING:
     case BTA_JV_ST_SR_CLOSING:
-<<<<<<< HEAD
-        APPL_TRACE_WARNING4("bta_jv_free_sr_rfc_cb: return on closing, port state:%d, "
+        APPL_TRACE_WARNING("bta_jv_free_sr_rfc_cb: return on closing, port state:%d, "
                 "scn:%d, p_pcb:%p, user_data:%p", p_pcb->state, p_cb->scn, p_pcb,
                 p_pcb->user_data);
-=======
-        APPL_TRACE_WARNING("bta_jv_free_sr_rfc_cb: return on closing, port state:%d, "
-                "scn:%d, p_pcb:%p, user_data:%d", p_pcb->state, p_cb->scn, p_pcb,
-                (int)p_pcb->user_data);
->>>>>>> e8c3d75b
         status = BTA_JV_FAILURE;
         return status;
     case BTA_JV_ST_CL_OPEN:
     case BTA_JV_ST_CL_OPENING:
-<<<<<<< HEAD
-        APPL_TRACE_DEBUG3("bta_jv_free_sr_rfc_cb: state: %d, scn:%d,"
+        APPL_TRACE_DEBUG("bta_jv_free_sr_rfc_cb: state: %d, scn:%d,"
                           " user_data:%p", p_pcb->state, p_cb->scn, p_pcb->user_data);
-=======
-        APPL_TRACE_DEBUG("bta_jv_free_sr_rfc_cb: state: %d, scn:%d,"
-                          " user_data:%d", p_pcb->state, p_cb->scn, (int)p_pcb->user_data);
->>>>>>> e8c3d75b
         p_pcb->state = BTA_JV_ST_CL_CLOSING;
         break;
     case BTA_JV_ST_SR_LISTEN:
         p_pcb->state = BTA_JV_ST_SR_CLOSING;
         remove_server = TRUE;
-<<<<<<< HEAD
-        APPL_TRACE_DEBUG2("bta_jv_free_sr_rfc_cb: state: BTA_JV_ST_SR_LISTEN, scn:%d,"
+        APPL_TRACE_DEBUG("bta_jv_free_sr_rfc_cb: state: BTA_JV_ST_SR_LISTEN, scn:%d,"
                 " user_data:%p", p_cb->scn, p_pcb->user_data);
         break;
     case BTA_JV_ST_SR_OPEN:
         p_pcb->state = BTA_JV_ST_SR_CLOSING;
-        APPL_TRACE_DEBUG2("bta_jv_free_sr_rfc_cb: state: BTA_JV_ST_SR_OPEN, scn:%d,"
+        APPL_TRACE_DEBUG("bta_jv_free_sr_rfc_cb: state: BTA_JV_ST_SR_OPEN, scn:%d,"
                 " user_data:%p", p_cb->scn, p_pcb->user_data);
         break;
     default:
-        APPL_TRACE_WARNING6("bta_jv_free_sr_rfc_cb():failed, ignore port state:%d, scn:"
+        APPL_TRACE_WARNING("bta_jv_free_sr_rfc_cb():failed, ignore port state:%d, scn:"
                 "%d, p_pcb:%p, jv handle: 0x%x, port_handle: %d, user_data:%p",
-=======
-        APPL_TRACE_DEBUG("bta_jv_free_sr_rfc_cb: state: BTA_JV_ST_SR_LISTEN, scn:%d,"
-                " user_data:%d", p_cb->scn, (int)p_pcb->user_data);
-        break;
-    case BTA_JV_ST_SR_OPEN:
-        p_pcb->state = BTA_JV_ST_SR_CLOSING;
-        APPL_TRACE_DEBUG("bta_jv_free_sr_rfc_cb: state: BTA_JV_ST_SR_OPEN, scn:%d,"
-                " user_data:%d", p_cb->scn, (int)p_pcb->user_data);
-        break;
-    default:
-        APPL_TRACE_WARNING("bta_jv_free_sr_rfc_cb():failed, ignore port state:%d, scn:"
-                "%d, p_pcb:%p, jv handle: 0x%x, port_handle: %d, user_data:%d",
->>>>>>> e8c3d75b
                 p_pcb->state, p_cb->scn, p_pcb, p_pcb->handle, p_pcb->port_handle,
                 p_pcb->user_data);
         status = BTA_JV_FAILURE;
@@ -2463,11 +2432,7 @@
     tBTA_JV_API_RFCOMM_SERVER *ls = &(p_data->rfcomm_server);
     tBTA_JV_RFC_CB           *p_cb = NULL;
     tBTA_JV_PCB              *p_pcb = NULL;
-<<<<<<< HEAD
-    APPL_TRACE_DEBUG0("bta_jv_rfcomm_stop_server");
-=======
-    APPL_TRACE_ERROR("bta_jv_rfcomm_stop_server");
->>>>>>> e8c3d75b
+    APPL_TRACE_DEBUG("bta_jv_rfcomm_stop_server");
     if(!ls->handle)
     {
         APPL_TRACE_ERROR("bta_jv_rfcomm_stop_server, jv handle is null");
