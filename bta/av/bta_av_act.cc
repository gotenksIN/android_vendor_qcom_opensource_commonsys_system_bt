--- conflicted
+++ resolved
@@ -1518,17 +1518,10 @@
             /* Possible collision : need to avoid outgoing processing while the
              * timer is running */
             p_cb->p_scb[xx]->coll_mask = BTA_AV_COLL_INC_TMR;
-<<<<<<< HEAD
-            alarm_set_on_mloop(p_cb->accept_signalling_timer,
-=======
             APPL_TRACE_DEBUG("%s: AV signalling timer started for index = %d", __func__, xx);
-            APPL_TRACE_DEBUG("%s: Remote Addr: %02X:%02X:%02X:%02X:%02X:%02X", __func__,
-                             p_cb->p_scb[xx]->peer_addr[0], p_cb->p_scb[xx]->peer_addr[1],
-                             p_cb->p_scb[xx]->peer_addr[2], p_cb->p_scb[xx]->peer_addr[3],
-                             p_cb->p_scb[xx]->peer_addr[4], p_cb->p_scb[xx]->peer_addr[5]);
-
-            alarm_set_on_queue(p_cb->accept_signalling_timer[xx],
->>>>>>> 1655adaf
+            APPL_TRACE_DEBUG("%s: Remote Addr: %s", __func__,
+                            p_cb->p_scb[xx]->peer_addr.ToString().c_str());
+            alarm_set_on_mloop(p_cb->accept_signalling_timer[xx],
                                BTA_AV_ACCEPT_SIGNALLING_TIMEOUT_MS,
                                bta_av_accept_signalling_timer_cback,
                                UINT_TO_PTR(xx));
@@ -1640,10 +1633,8 @@
   }
   if (p_scb) {
     APPL_TRACE_DEBUG("%s coll_mask = 0x%02X index = %d", __func__, p_scb->coll_mask, inx);
-    APPL_TRACE_DEBUG("%s: Remote Addr: %02X:%02X:%02X:%02X:%02X:%02X", __func__,
-                     p_scb->peer_addr[0], p_scb->peer_addr[1],
-                     p_scb->peer_addr[2], p_scb->peer_addr[3],
-                     p_scb->peer_addr[4], p_scb->peer_addr[5]);
+    APPL_TRACE_DEBUG("%s: Remote Addr: %0s", __func__,
+                     p_scb->peer_addr.ToString().c_str());
     if (p_scb->coll_mask & BTA_AV_COLL_INC_TMR) {
       p_scb->coll_mask &= ~BTA_AV_COLL_INC_TMR;
 
@@ -1654,11 +1645,7 @@
           /* We are still doing SDP. Run the timer again. */
           p_scb->coll_mask |= BTA_AV_COLL_INC_TMR;
 
-<<<<<<< HEAD
-          alarm_set_on_mloop(p_cb->accept_signalling_timer,
-=======
-          alarm_set_on_queue(p_cb->accept_signalling_timer[inx],
->>>>>>> 1655adaf
+          alarm_set_on_mloop(p_cb->accept_signalling_timer[inx],
                              BTA_AV_ACCEPT_SIGNALLING_TIMEOUT_MS,
                              bta_av_accept_signalling_timer_cback,
                              UINT_TO_PTR(inx));
@@ -2197,16 +2184,12 @@
     rc_close.rc_handle = p_msg->handle;
     rc_close.peer_addr = p_msg->peer_addr;
   }
-<<<<<<< HEAD
   tBTA_AV bta_av_data;
   bta_av_data.rc_close = rc_close;
   (*p_cb->p_cback)(BTA_AV_RC_CLOSE_EVT, &bta_av_data);
-=======
-  (*p_cb->p_cback)(BTA_AV_RC_CLOSE_EVT, (tBTA_AV*)&rc_close);
   if (bta_av_cb.rc_acp_handle == BTA_AV_RC_HANDLE_NONE
                   && bta_av_cb.features & BTA_AV_FEAT_RCTG)
       bta_av_rc_create(&bta_av_cb, AVCT_ACP, 0, BTA_AV_NUM_LINKS + 1);
->>>>>>> 1655adaf
 }
 
 /*******************************************************************************
