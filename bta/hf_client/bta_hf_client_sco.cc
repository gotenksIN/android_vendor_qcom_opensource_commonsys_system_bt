/******************************************************************************
 *
 *  Copyright (c) 2014 The Android Open Source Project
 *  Copyright (C) 2004-2012 Broadcom Corporation
 *
 *  Licensed under the Apache License, Version 2.0 (the "License");
 *  you may not use this file except in compliance with the License.
 *  You may obtain a copy of the License at:
 *
 *  http://www.apache.org/licenses/LICENSE-2.0
 *
 *  Unless required by applicable law or agreed to in writing, software
 *  distributed under the License is distributed on an "AS IS" BASIS,
 *  WITHOUT WARRANTIES OR CONDITIONS OF ANY KIND, either express or implied.
 *  See the License for the specific language governing permissions and
 *  limitations under the License.
 *
 ******************************************************************************/
#include <string.h>

#include "bt_trace.h"
#include "bt_utils.h"
#include "bta_ag_api.h"
#include "bta_hf_client_int.h"
#include "device/include/esco_parameters.h"
#include "osi/include/osi.h"

#define BTA_HF_CLIENT_NO_EDR_ESCO                                \
  (ESCO_PKT_TYPES_MASK_NO_2_EV3 | ESCO_PKT_TYPES_MASK_NO_3_EV3 | \
   ESCO_PKT_TYPES_MASK_NO_2_EV5 | ESCO_PKT_TYPES_MASK_NO_3_EV5)

enum {
  BTA_HF_CLIENT_SCO_LISTEN_E,
  BTA_HF_CLIENT_SCO_OPEN_E,       /* open request */
  BTA_HF_CLIENT_SCO_CLOSE_E,      /* close request */
  BTA_HF_CLIENT_SCO_SHUTDOWN_E,   /* shutdown request */
  BTA_HF_CLIENT_SCO_CONN_OPEN_E,  /* SCO opened */
  BTA_HF_CLIENT_SCO_CONN_CLOSE_E, /* SCO closed */
};

/*******************************************************************************
 *
 * Function         bta_hf_client_remove_sco
 *
 * Description      Removes the specified SCO from the system.
 *
 * Returns          bool   - true if SCO removal was started
 *
 ******************************************************************************/
static bool bta_hf_client_sco_remove(tBTA_HF_CLIENT_CB* client_cb) {
  bool removed_started = false;
  tBTM_STATUS status;

  APPL_TRACE_DEBUG("%s", __func__);

  if (client_cb->sco_idx != BTM_INVALID_SCO_INDEX) {
    status = BTM_RemoveSco(client_cb->sco_idx);

    APPL_TRACE_DEBUG("%s: idx 0x%04x, status:0x%x", __func__,
                     client_cb->sco_idx, status);

    if (status == BTM_CMD_STARTED) {
      removed_started = true;
    }
    /* If no connection reset the SCO handle */
    else if ((status == BTM_SUCCESS) || (status == BTM_UNKNOWN_ADDR)) {
      client_cb->sco_idx = BTM_INVALID_SCO_INDEX;
    }
  }
  return removed_started;
}

/*******************************************************************************
 *
 * Function         bta_hf_client_cback_sco
 *
 * Description      Call application callback function with SCO event.
 *
 *
 * Returns          void
 *
 ******************************************************************************/
void bta_hf_client_cback_sco(tBTA_HF_CLIENT_CB* client_cb, uint8_t event) {
  tBTA_HF_CLIENT evt;

  memset(&evt, 0, sizeof(evt));
  evt.bd_addr = client_cb->peer_addr;

  /* call app cback */
  bta_hf_client_app_callback(event, (tBTA_HF_CLIENT*)&evt);
}

/*******************************************************************************
 *
 * Function         bta_hf_client_sco_conn_rsp
 *
 * Description      Process the SCO connection request
 *
 *
 * Returns          void
 *
 ******************************************************************************/
static void bta_hf_client_sco_conn_rsp(tBTA_HF_CLIENT_CB* client_cb,
                                       tBTM_ESCO_CONN_REQ_EVT_DATA* p_data) {
  enh_esco_params_t resp;
  uint8_t hci_status = HCI_SUCCESS;

  APPL_TRACE_DEBUG("%s", __func__);

  if (client_cb->sco_state == BTA_HF_CLIENT_SCO_LISTEN_ST) {
    if (p_data->link_type == BTM_LINK_TYPE_SCO) {
      resp = esco_parameters_for_codec(ESCO_CODEC_CVSD);
    } else {
<<<<<<< HEAD
      if (client_cb->negotiated_codec == BTA_AG_CODEC_MSBC) {
=======
      /* [HF_AUDIO] client_cb->negotiated_codec is initialized with value BTM_SCO_CODEC_NONE.
         If supports WBS, this value may be updated in bta_hf_client_handle_bcs(). If not, the
         value remains to be BTM_SCO_CODEC_NONE, so set client_cb->negotiated_codec to
         BTA_AG_CODEC_CVSD for esco while WBS is not supported. */
      if (client_cb->negotiated_codec == BTM_SCO_CODEC_NONE) {
        client_cb->negotiated_codec = BTA_AG_CODEC_CVSD;
      }

      if (client_cb->negotiated_codec == BTA_AG_CODEC_CVSD)
        resp = esco_parameters_for_codec(ESCO_CODEC_CVSD);
      if (client_cb->negotiated_codec == BTA_AG_CODEC_MSBC)
>>>>>>> 1655adaf
        resp = esco_parameters_for_codec(ESCO_CODEC_MSBC_T1);
      } else {
        // default codec
        resp = esco_parameters_for_codec(ESCO_CODEC_CVSD);
      }
    }

    /* tell sys to stop av if any */
    bta_sys_sco_use(BTA_ID_HS, 1, client_cb->peer_addr);
  } else {
    hci_status = HCI_ERR_HOST_REJECT_DEVICE;
  }

  BTM_EScoConnRsp(p_data->sco_inx, hci_status, &resp);
}

/*******************************************************************************
 *
 * Function         bta_hf_client_sco_connreq_cback
 *
 * Description      BTM eSCO connection requests and eSCO change requests
 *                  Only the connection requests are processed by BTA.
 *
 * Returns          void
 *
 ******************************************************************************/
static void bta_hf_client_esco_connreq_cback(tBTM_ESCO_EVT event,
                                             tBTM_ESCO_EVT_DATA* p_data) {
  APPL_TRACE_DEBUG("%s: %d", __func__, event);

  tBTA_HF_CLIENT_CB* client_cb =
      bta_hf_client_find_cb_by_sco_handle(p_data->conn_evt.sco_inx);
  if (client_cb == NULL) {
    APPL_TRACE_ERROR("%s: wrong SCO handle to control block %d", __func__,
                     p_data->conn_evt.sco_inx);
    return;
  }

  if (event != BTM_ESCO_CONN_REQ_EVT) {
    return;
  }

  bta_hf_client_sco_conn_rsp(client_cb, &p_data->conn_evt);

  client_cb->sco_state = BTA_HF_CLIENT_SCO_OPENING_ST;
}

/*******************************************************************************
 *
 * Function         bta_hf_client_sco_conn_cback
 *
 * Description      BTM SCO connection callback.
 *
 *
 * Returns          void
 *
 ******************************************************************************/
static void bta_hf_client_sco_conn_cback(uint16_t sco_idx) {
  APPL_TRACE_DEBUG("%s: %d", __func__, sco_idx);

  tBTA_HF_CLIENT_CB* client_cb = bta_hf_client_find_cb_by_sco_handle(sco_idx);
  if (client_cb == NULL) {
    APPL_TRACE_ERROR("%s: wrong SCO handle to control block %d", __func__,
                     sco_idx);
    return;
  }

  BT_HDR* p_buf = (BT_HDR*)osi_malloc(sizeof(BT_HDR));
  p_buf->event = BTA_HF_CLIENT_SCO_OPEN_EVT;
  p_buf->layer_specific = client_cb->handle;
  bta_sys_sendmsg(p_buf);
}

/*******************************************************************************
 *
 * Function         bta_hf_client_sco_disc_cback
 *
 * Description      BTM SCO disconnection callback.
 *
 *
 * Returns          void
 *
 ******************************************************************************/
static void bta_hf_client_sco_disc_cback(uint16_t sco_idx) {
  APPL_TRACE_DEBUG("%s: sco_idx %d", __func__, sco_idx);

  tBTA_HF_CLIENT_CB* client_cb = bta_hf_client_find_cb_by_sco_handle(sco_idx);
  if (client_cb == NULL) {
    APPL_TRACE_ERROR("%s: wrong handle to control block %d", __func__, sco_idx);
    return;
  }

  BT_HDR* p_buf = (BT_HDR*)osi_malloc(sizeof(BT_HDR));
  p_buf->event = BTA_HF_CLIENT_SCO_CLOSE_EVT;
  p_buf->layer_specific = client_cb->handle;
  bta_sys_sendmsg(p_buf);
}

/*******************************************************************************
 *
 * Function         bta_hf_client_create_sco
 *
 * Description
 *
 *
 * Returns          void
 *
 ******************************************************************************/
static void bta_hf_client_sco_create(tBTA_HF_CLIENT_CB* client_cb,
                                     bool is_orig) {
  tBTM_STATUS status;

  APPL_TRACE_DEBUG("%s: %d", __func__, is_orig);

  /* Make sure this SCO handle is not already in use */
  if (client_cb->sco_idx != BTM_INVALID_SCO_INDEX) {
    APPL_TRACE_WARNING("%s: Index 0x%04x already in use", __func__,
                       client_cb->sco_idx);
    return;
  }

  enh_esco_params_t params = esco_parameters_for_codec(ESCO_CODEC_MSBC_T1);

  /* if initiating set current scb and peer bd addr */
  if (is_orig) {
    BTM_SetEScoMode(&params);
    /* tell sys to stop av if any */
    bta_sys_sco_use(BTA_ID_HS, 1, client_cb->peer_addr);
  }

  status = BTM_CreateSco(&client_cb->peer_addr, is_orig, params.packet_types,
                         &client_cb->sco_idx, bta_hf_client_sco_conn_cback,
                         bta_hf_client_sco_disc_cback);
  if (status == BTM_CMD_STARTED && !is_orig) {
    if (!BTM_RegForEScoEvts(client_cb->sco_idx,
                            bta_hf_client_esco_connreq_cback))
      APPL_TRACE_DEBUG("%s: SCO registration success", __func__);
  }

  APPL_TRACE_API("%s: orig %d, inx 0x%04x, status 0x%x, pkt types 0x%04x",
                 __func__, is_orig, client_cb->sco_idx, status,
                 params.packet_types);
}

/*******************************************************************************
 *
 * Function         bta_hf_client_sco_event
 *
 * Description      Handle SCO events
 *
 *
 * Returns          void
 *
 ******************************************************************************/
static void bta_hf_client_sco_event(tBTA_HF_CLIENT_CB* client_cb,
                                    uint8_t event) {
  APPL_TRACE_DEBUG("%s: before state: %d event: %d", __func__,
                   client_cb->sco_state, event);

  switch (client_cb->sco_state) {
    case BTA_HF_CLIENT_SCO_SHUTDOWN_ST:
      switch (event) {
        // For WBS we only listen to SCO requests. Even for outgoing SCO
        // requests we first do a AT+BCC and wait for remote to initiate SCO
        case BTA_HF_CLIENT_SCO_LISTEN_E:
          /* create SCO listen connection */
          bta_hf_client_sco_create(client_cb, false);
          client_cb->sco_state = BTA_HF_CLIENT_SCO_LISTEN_ST;
          break;

        // For non WBS cases and enabling outgoing SCO requests we need to force
        // open a SCO channel
        case BTA_HF_CLIENT_SCO_OPEN_E:
          /* remove listening connection */
          bta_hf_client_sco_remove(client_cb);

          /* create SCO connection to peer */
          bta_hf_client_sco_create(client_cb, true);
          client_cb->sco_state = BTA_HF_CLIENT_SCO_OPENING_ST;
          break;

        default:
          APPL_TRACE_WARNING("BTA_HF_CLIENT_SCO_SHUTDOWN_ST: Ignoring event %d",
                             event);
          break;
      }
      break;

    case BTA_HF_CLIENT_SCO_LISTEN_ST:
      switch (event) {
        case BTA_HF_CLIENT_SCO_LISTEN_E:
          /* create SCO listen connection */
          bta_hf_client_sco_create(client_cb, false);

        case BTA_HF_CLIENT_SCO_OPEN_E:
          /* remove listening connection */
          bta_hf_client_sco_remove(client_cb);

          /* create SCO connection to peer */
          bta_hf_client_sco_create(client_cb, true);
          client_cb->sco_state = BTA_HF_CLIENT_SCO_OPENING_ST;
          break;

        case BTA_HF_CLIENT_SCO_SHUTDOWN_E:
        case BTA_HF_CLIENT_SCO_CLOSE_E:
          /* remove listening connection */
          bta_hf_client_sco_remove(client_cb);

          client_cb->sco_state = BTA_HF_CLIENT_SCO_SHUTDOWN_ST;
          break;

        case BTA_HF_CLIENT_SCO_CONN_CLOSE_E:
          /* SCO failed; create SCO listen connection */
          bta_hf_client_sco_create(client_cb, false);
          client_cb->sco_state = BTA_HF_CLIENT_SCO_LISTEN_ST;
          break;

        default:
          APPL_TRACE_WARNING(
              "%s: BTA_HF_CLIENT_SCO_LISTEN_ST: Ignoring event %d", __func__,
              event);
          break;
      }
      break;

    case BTA_HF_CLIENT_SCO_OPENING_ST:
      switch (event) {
        case BTA_HF_CLIENT_SCO_CLOSE_E:
          client_cb->sco_state = BTA_HF_CLIENT_SCO_OPEN_CL_ST;
          break;

        case BTA_HF_CLIENT_SCO_SHUTDOWN_E:
          client_cb->sco_state = BTA_HF_CLIENT_SCO_SHUTTING_ST;
          break;

        case BTA_HF_CLIENT_SCO_CONN_OPEN_E:
          client_cb->sco_state = BTA_HF_CLIENT_SCO_OPEN_ST;
          break;

        case BTA_HF_CLIENT_SCO_CONN_CLOSE_E:
          /* SCO failed; create SCO listen connection */
          bta_hf_client_sco_create(client_cb, false);
          client_cb->sco_state = BTA_HF_CLIENT_SCO_LISTEN_ST;
          break;

        default:
          APPL_TRACE_WARNING("BTA_HF_CLIENT_SCO_OPENING_ST: Ignoring event %d",
                             event);
          break;
      }
      break;

    case BTA_HF_CLIENT_SCO_OPEN_CL_ST:
      switch (event) {
        case BTA_HF_CLIENT_SCO_OPEN_E:
          client_cb->sco_state = BTA_HF_CLIENT_SCO_OPENING_ST;
          break;

        case BTA_HF_CLIENT_SCO_SHUTDOWN_E:
          client_cb->sco_state = BTA_HF_CLIENT_SCO_SHUTTING_ST;
          break;

        case BTA_HF_CLIENT_SCO_CONN_OPEN_E:
          /* close SCO connection */
          bta_hf_client_sco_remove(client_cb);

          client_cb->sco_state = BTA_HF_CLIENT_SCO_CLOSING_ST;
          break;

        case BTA_HF_CLIENT_SCO_CONN_CLOSE_E:
          /* SCO failed; create SCO listen connection */

          client_cb->sco_state = BTA_HF_CLIENT_SCO_LISTEN_ST;
          break;

        default:
          APPL_TRACE_WARNING("BTA_HF_CLIENT_SCO_OPEN_CL_ST: Ignoring event %d",
                             event);
          break;
      }
      break;

    case BTA_HF_CLIENT_SCO_OPEN_ST:
      switch (event) {
        case BTA_HF_CLIENT_SCO_CLOSE_E:
          if (bta_hf_client_sco_remove(client_cb)) {
            client_cb->sco_state = BTA_HF_CLIENT_SCO_CLOSING_ST;
          }
          break;

        case BTA_HF_CLIENT_SCO_SHUTDOWN_E:
          /* remove listening connection */
          bta_hf_client_sco_remove(client_cb);

          client_cb->sco_state = BTA_HF_CLIENT_SCO_SHUTTING_ST;
          break;

        case BTA_HF_CLIENT_SCO_CONN_CLOSE_E:
          /* peer closed SCO */
          bta_hf_client_sco_create(client_cb, false);
          client_cb->sco_state = BTA_HF_CLIENT_SCO_LISTEN_ST;
          break;

        default:
          APPL_TRACE_WARNING("BTA_HF_CLIENT_SCO_OPEN_ST: Ignoring event %d",
                             event);
          break;
      }
      break;

    case BTA_HF_CLIENT_SCO_CLOSING_ST:
      switch (event) {
        case BTA_HF_CLIENT_SCO_OPEN_E:
          client_cb->sco_state = BTA_HF_CLIENT_SCO_CLOSE_OP_ST;
          break;

        case BTA_HF_CLIENT_SCO_SHUTDOWN_E:
          client_cb->sco_state = BTA_HF_CLIENT_SCO_SHUTTING_ST;
          break;

        case BTA_HF_CLIENT_SCO_CONN_CLOSE_E:
          /* peer closed sco; create SCO listen connection */
          bta_hf_client_sco_create(client_cb, false);
          client_cb->sco_state = BTA_HF_CLIENT_SCO_LISTEN_ST;
          break;

        default:
          APPL_TRACE_WARNING("BTA_HF_CLIENT_SCO_CLOSING_ST: Ignoring event %d",
                             event);
          break;
      }
      break;

    case BTA_HF_CLIENT_SCO_CLOSE_OP_ST:
      switch (event) {
        case BTA_HF_CLIENT_SCO_CLOSE_E:
          client_cb->sco_state = BTA_HF_CLIENT_SCO_CLOSING_ST;
          break;

        case BTA_HF_CLIENT_SCO_SHUTDOWN_E:
          client_cb->sco_state = BTA_HF_CLIENT_SCO_SHUTTING_ST;
          break;

        case BTA_HF_CLIENT_SCO_CONN_CLOSE_E:
          /* open SCO connection */
          bta_hf_client_sco_create(client_cb, true);
          client_cb->sco_state = BTA_HF_CLIENT_SCO_OPENING_ST;
          break;

        default:
          APPL_TRACE_WARNING("BTA_HF_CLIENT_SCO_CLOSE_OP_ST: Ignoring event %d",
                             event);
          break;
      }
      break;

    case BTA_HF_CLIENT_SCO_SHUTTING_ST:
      switch (event) {
        case BTA_HF_CLIENT_SCO_CONN_OPEN_E:
          /* close SCO connection; wait for conn close event */
          bta_hf_client_sco_remove(client_cb);
          break;

        case BTA_HF_CLIENT_SCO_CONN_CLOSE_E:
          client_cb->sco_state = BTA_HF_CLIENT_SCO_SHUTDOWN_ST;
          break;

        case BTA_HF_CLIENT_SCO_SHUTDOWN_E:
          client_cb->sco_state = BTA_HF_CLIENT_SCO_SHUTDOWN_ST;
          break;

        default:
          APPL_TRACE_WARNING("BTA_HF_CLIENT_SCO_SHUTTING_ST: Ignoring event %d",
                             event);
          break;
      }
      break;

    default:
      break;
  }

  APPL_TRACE_DEBUG("%s: after state: %d", __func__, client_cb->sco_state);
}

/*******************************************************************************
 *
 * Function         bta_hf_client_sco_listen
 *
 * Description      Initialize SCO listener
 *
 *
 * Returns          void
 *
 ******************************************************************************/
void bta_hf_client_sco_listen(tBTA_HF_CLIENT_DATA* p_data) {
  APPL_TRACE_DEBUG("%s", __func__);

  tBTA_HF_CLIENT_CB* client_cb =
      bta_hf_client_find_cb_by_handle(p_data->hdr.layer_specific);
  if (client_cb == NULL) {
    APPL_TRACE_ERROR("%s: wrong handle to control block %d", __func__,
                     p_data->hdr.layer_specific);
    return;
  }

  bta_hf_client_sco_event(client_cb, BTA_HF_CLIENT_SCO_LISTEN_E);
}

/*******************************************************************************
 *
 * Function         bta_hf_client_sco_shutdown
 *
 * Description
 *
 *
 * Returns          void
 *
 ******************************************************************************/
void bta_hf_client_sco_shutdown(tBTA_HF_CLIENT_CB* client_cb) {
  APPL_TRACE_DEBUG("%s", __func__);

  bta_hf_client_sco_event(client_cb, BTA_HF_CLIENT_SCO_SHUTDOWN_E);
}

/*******************************************************************************
 *
 * Function         bta_hf_client_sco_conn_open
 *
 * Description
 *
 *
 * Returns          void
 *
 ******************************************************************************/
void bta_hf_client_sco_conn_open(tBTA_HF_CLIENT_DATA* p_data) {
  APPL_TRACE_DEBUG("%s", __func__);

  tBTA_HF_CLIENT_CB* client_cb =
      bta_hf_client_find_cb_by_handle(p_data->hdr.layer_specific);
  if (client_cb == NULL) {
    APPL_TRACE_ERROR("%s: wrong handle to control block %d", __func__,
                     p_data->hdr.layer_specific);
    return;
  }

  bta_hf_client_sco_event(client_cb, BTA_HF_CLIENT_SCO_CONN_OPEN_E);

  bta_sys_sco_open(BTA_ID_HS, 1, client_cb->peer_addr);

  if (client_cb->negotiated_codec == BTM_SCO_CODEC_MSBC) {
    bta_hf_client_cback_sco(client_cb, BTA_HF_CLIENT_AUDIO_MSBC_OPEN_EVT);
  } else {
    bta_hf_client_cback_sco(client_cb, BTA_HF_CLIENT_AUDIO_OPEN_EVT);
  }
}

/*******************************************************************************
 *
 * Function         bta_hf_client_sco_conn_close
 *
 * Description
 *
 *
 * Returns          void
 *
 ******************************************************************************/
void bta_hf_client_sco_conn_close(tBTA_HF_CLIENT_DATA* p_data) {
  APPL_TRACE_DEBUG("%s", __func__);

  tBTA_HF_CLIENT_CB* client_cb =
      bta_hf_client_find_cb_by_handle(p_data->hdr.layer_specific);
  if (client_cb == NULL) {
    APPL_TRACE_ERROR("%s: wrong handle to control block %d", __func__,
                     p_data->hdr.layer_specific);
    return;
  }

  /* clear current scb */
  client_cb->sco_idx = BTM_INVALID_SCO_INDEX;

  bta_hf_client_sco_event(client_cb, BTA_HF_CLIENT_SCO_CONN_CLOSE_E);

  bta_sys_sco_close(BTA_ID_HS, 1, client_cb->peer_addr);

  bta_sys_sco_unuse(BTA_ID_HS, 1, client_cb->peer_addr);

  /* call app callback */
  bta_hf_client_cback_sco(client_cb, BTA_HF_CLIENT_AUDIO_CLOSE_EVT);

  if (client_cb->sco_close_rfc == true) {
    client_cb->sco_close_rfc = false;
    bta_hf_client_rfc_do_close(p_data);
  }

  /* [HF_AUDIO] Once current SCO is closed, always initialize SCO listener
     to accept an incoming SCO connection. */
  bta_hf_client_sco_listen(p_data);
}

/*******************************************************************************
 *
 * Function         bta_hf_client_sco_open
 *
 * Description
 *
 *
 * Returns          void
 *
 ******************************************************************************/
void bta_hf_client_sco_open(tBTA_HF_CLIENT_DATA* p_data) {
  APPL_TRACE_DEBUG("%s", __func__);

  tBTA_HF_CLIENT_CB* client_cb =
      bta_hf_client_find_cb_by_handle(p_data->hdr.layer_specific);
  if (client_cb == NULL) {
    APPL_TRACE_ERROR("%s: wrong handle to control block %d", __func__,
                     p_data->hdr.layer_specific);
    return;
  }

  bta_hf_client_sco_event(client_cb, BTA_HF_CLIENT_SCO_OPEN_E);
}

/*******************************************************************************
 *
 * Function         bta_hf_client_sco_close
 *
 * Description
 *
 *
 * Returns          void
 *
 ******************************************************************************/
void bta_hf_client_sco_close(tBTA_HF_CLIENT_DATA* p_data) {
  tBTA_HF_CLIENT_CB* client_cb =
      bta_hf_client_find_cb_by_handle(p_data->hdr.layer_specific);
  if (client_cb == NULL) {
    APPL_TRACE_ERROR("%s: wrong handle to control block %d", __func__,
                     p_data->hdr.layer_specific);
    return;
  }

  APPL_TRACE_DEBUG("%s: sco_idx 0x%x", __func__, client_cb->sco_idx);

  if (client_cb->sco_idx != BTM_INVALID_SCO_INDEX) {
    bta_hf_client_sco_event(client_cb, BTA_HF_CLIENT_SCO_CLOSE_E);
  }
}<|MERGE_RESOLUTION|>--- conflicted
+++ resolved
@@ -111,9 +111,6 @@
     if (p_data->link_type == BTM_LINK_TYPE_SCO) {
       resp = esco_parameters_for_codec(ESCO_CODEC_CVSD);
     } else {
-<<<<<<< HEAD
-      if (client_cb->negotiated_codec == BTA_AG_CODEC_MSBC) {
-=======
       /* [HF_AUDIO] client_cb->negotiated_codec is initialized with value BTM_SCO_CODEC_NONE.
          If supports WBS, this value may be updated in bta_hf_client_handle_bcs(). If not, the
          value remains to be BTM_SCO_CODEC_NONE, so set client_cb->negotiated_codec to
@@ -124,8 +121,7 @@
 
       if (client_cb->negotiated_codec == BTA_AG_CODEC_CVSD)
         resp = esco_parameters_for_codec(ESCO_CODEC_CVSD);
-      if (client_cb->negotiated_codec == BTA_AG_CODEC_MSBC)
->>>>>>> 1655adaf
+      if (client_cb->negotiated_codec == BTA_AG_CODEC_MSBC) {
         resp = esco_parameters_for_codec(ESCO_CODEC_MSBC_T1);
       } else {
         // default codec
