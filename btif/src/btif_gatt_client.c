--- conflicted
+++ resolved
@@ -1640,21 +1640,8 @@
             btif_adv_data_t *p_adv_data = (btif_adv_data_t*) p_param;
             int cbindex = btif_gattc_obtain_idx_for_datacb(p_adv_data->client_if, CLNT_IF_IDX);
             int inst_id = btif_multi_adv_instid_for_clientif(p_adv_data->client_if);
-<<<<<<< HEAD
+
             if (inst_id < 0 || cbindex < 0)
-=======
-            if (inst_id >= 0 && cbindex >= 0 && btif_gattc_copy_datacb(cbindex, p_adv_data, true))
-            {
-                btgatt_multi_adv_common_data *p_multi_adv_data_cb =
-                    btif_obtain_multi_adv_data_cb();
-                BTA_BleCfgAdvInstData(
-                    (UINT8)inst_id,
-                    p_adv_data->set_scan_rsp,
-                    p_multi_adv_data_cb->inst_cb[cbindex].mask,
-                    &p_multi_adv_data_cb->inst_cb[cbindex].data);
-            }
-            else
->>>>>>> 6764a4c5
             {
                BTIF_TRACE_ERROR("%s invalid index in BTIF_GATTC_SETADV_INST_DATA", __FUNCTION__);
                return;
@@ -1664,7 +1651,7 @@
                 return;
 
             btgatt_multi_adv_common_data *p_multi_adv_data_cb = btif_obtain_multi_adv_data_cb();
-            BTA_BleCfgAdvInstData((UINT8)inst_id, p_multi_adv_data_cb->inst_cb[cbindex].is_scan_rsp,
+            BTA_BleCfgAdvInstData((UINT8)inst_id, p_adv_data->set_scan_rsp,
                       p_multi_adv_data_cb->inst_cb[cbindex].mask,
                       &p_multi_adv_data_cb->inst_cb[cbindex].data);
             break;
