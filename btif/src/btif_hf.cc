--- conflicted
+++ resolved
@@ -535,11 +535,6 @@
           "%s: BTA_AG_CLOSE_EVT,"
           "idx = %d, btif_hf_cb.handle = %d",
           __func__, idx, btif_hf_cb[idx].handle);
-<<<<<<< HEAD
-      HAL_CBACK(bt_hf_callbacks, connection_state_cb, btif_hf_cb[idx].state,
-                &btif_hf_cb[idx].connected_bda);
-      btif_hf_cb[idx].connected_bda = RawAddress::kAny;
-=======
 
       /* Ignore AG Close event if HF is conntected via another Rfcomm DLC connection
          due to collision */
@@ -548,8 +543,7 @@
         HAL_CBACK(bt_hf_callbacks, connection_state_cb, btif_hf_cb[idx].state,
                   &btif_hf_cb[idx].connected_bda);
       }
-      bdsetany(btif_hf_cb[idx].connected_bda.address);
->>>>>>> 1655adaf
+      btif_hf_cb[idx].connected_bda = RawAddress::kAny;
       btif_hf_cb[idx].peer_feat = 0;
       clear_phone_state_multihf(idx);
       hf_idx = btif_hf_latest_connected_idx();
@@ -1739,16 +1733,15 @@
 static void cleanup(void) {
   BTIF_TRACE_EVENT("%s", __func__);
 
-<<<<<<< HEAD
   btif_queue_cleanup(UUID_SERVCLASS_AG_HANDSFREE);
   if (bt_hf_callbacks) {
-=======
->>>>>>> 1655adaf
 #if (defined(BTIF_HF_SERVICES) && (BTIF_HF_SERVICES & BTA_HFP_SERVICE_MASK))
     btif_disable_service(BTA_HFP_SERVICE_ID);
 #else
     btif_disable_service(BTA_HSP_SERVICE_ID);
 #endif
+    bt_hf_callbacks = NULL;
+  }
 }
 
 /*******************************************************************************
