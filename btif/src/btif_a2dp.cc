/******************************************************************************
 * Copyright (C) 2017, The Linux Foundation. All rights reserved.
 * Not a Contribution.
 ******************************************************************************/
/******************************************************************************
 *
 *  Copyright (C) 2016 The Android Open Source Project
 *  Copyright (C) 2009-2012 Broadcom Corporation
 *
 *  Licensed under the Apache License, Version 2.0 (the "License");
 *  you may not use this file except in compliance with the License.
 *  You may obtain a copy of the License at:
 *
 *  http://www.apache.org/licenses/LICENSE-2.0
 *
 *  Unless required by applicable law or agreed to in writing, software
 *  distributed under the License is distributed on an "AS IS" BASIS,
 *  WITHOUT WARRANTIES OR CONDITIONS OF ANY KIND, either express or implied.
 *  See the License for the specific language governing permissions and
 *  limitations under the License.
 *
 ******************************************************************************/

#define LOG_TAG "bt_btif_a2dp"

#include <stdbool.h>

#include "audio_a2dp_hw/include/audio_a2dp_hw.h"
#include "bt_common.h"
#include "bta_av_api.h"
#include "btif_a2dp.h"
#include "btif_a2dp_control.h"
#include "btif_a2dp_sink.h"
#include "btif_a2dp_source.h"
#include "btif_av.h"
#include "btif_util.h"
#include "osi/include/log.h"
#include "btif_a2dp_audio_interface.h"
#include "btif_hf.h"

extern bool btif_a2dp_audio_if_init;
extern void btif_av_reset_reconfig_flag();

<<<<<<< HEAD
void btif_a2dp_on_idle(int index) {
  APPL_TRACE_EVENT("## ON A2DP IDLE ## peer_sep = %d", btif_av_get_peer_sep(index));
  if (btif_av_get_peer_sep(index) == AVDT_TSEP_SNK) {
=======
void btif_a2dp_on_idle(void) {
  APPL_TRACE_WARNING("## ON A2DP IDLE ## peer_sep = %d",
                     btif_av_get_peer_sep());
  if (btif_av_get_peer_sep() == AVDT_TSEP_SNK) {
>>>>>>> b9d1b4f1
    btif_a2dp_source_on_idle();
  } else if (btif_av_get_peer_sep(index) == AVDT_TSEP_SRC) {
    btif_a2dp_sink_on_idle();
  }
}

bool btif_a2dp_on_started(tBTA_AV_START* p_av_start, bool pending_start,
                          tBTA_AV_HNDL hdl) {
  bool ack = false;

  APPL_TRACE_WARNING("## ON A2DP STARTED ##");

  if (p_av_start == NULL) {
    /* ack back a local start request */
    if (btif_av_is_split_a2dp_enabled()) {
      if (btif_hf_is_call_vr_idle())
        btif_dispatch_sm_event(BTIF_AV_OFFLOAD_START_REQ_EVT, NULL, 0);
      else {
        APPL_TRACE_ERROR("call in progress, do not start offload");
        btif_a2dp_audio_on_started(A2DP_CTRL_ACK_INCALL_FAILURE);
      }
      return true;
    } else {
      btif_a2dp_command_ack(A2DP_CTRL_ACK_SUCCESS);
      return true;
    }
  }

  APPL_TRACE_WARNING(
      "%s: pending_start = %d status = %d suspending = %d initiator = %d",
      __func__, pending_start, p_av_start->status, p_av_start->suspending,
      p_av_start->initiator);

  if (p_av_start->status == BTA_AV_SUCCESS) {
    if (!p_av_start->suspending) {
      if (p_av_start->initiator) {
        if (pending_start) {
          if (btif_av_is_split_a2dp_enabled()) {
            btif_dispatch_sm_event(BTIF_AV_OFFLOAD_START_REQ_EVT, NULL, 0);
          } else {
            btif_a2dp_command_ack(A2DP_CTRL_ACK_SUCCESS);
          }
          ack = true;
        }
      } else {
        /* We were remotely started, make sure codec
         * is setup before datapath is started.
         */
         btif_a2dp_source_setup_codec(hdl);
         if (btif_av_is_split_a2dp_enabled()) {
           btif_dispatch_sm_event(BTIF_AV_OFFLOAD_START_REQ_EVT, NULL, 0);
         }
         ack = true;
      }

      /* media task is autostarted upon a2dp audiopath connection */
    }
  } else if (pending_start) {
    APPL_TRACE_WARNING("%s: A2DP start request failed: status = %d", __func__,
                       p_av_start->status);
    btif_a2dp_command_ack(A2DP_CTRL_ACK_FAILURE);
    ack = true;
  }
  return ack;
}

void btif_a2dp_on_stopped(tBTA_AV_SUSPEND* p_av_suspend) {
  APPL_TRACE_WARNING("## ON A2DP STOPPED ##");

  int idx = btif_av_get_latest_playing_device_idx();
  if (btif_av_get_peer_sep(idx) == AVDT_TSEP_SRC) {
    btif_a2dp_sink_on_stopped(p_av_suspend);
    return;
  }
  if (!btif_av_is_split_a2dp_enabled()) {
    btif_a2dp_source_on_stopped(p_av_suspend);
  } else { //TODO send command to btif_a2dp_audio_interface
    if (btif_a2dp_audio_if_init)
        btif_a2dp_audio_on_stopped(p_av_suspend->status);
    else
        APPL_TRACE_EVENT("btif_a2dp_on_stopped, audio interface not up");
  }
}

void btif_a2dp_on_suspended(tBTA_AV_SUSPEND* p_av_suspend) {
<<<<<<< HEAD
  APPL_TRACE_EVENT("## ON A2DP SUSPENDED ##");
  int idx = btif_av_get_latest_playing_device_idx();
  if (!btif_av_is_split_a2dp_enabled()) {
    if (btif_av_get_peer_sep(idx) == AVDT_TSEP_SRC) {
      btif_a2dp_sink_on_suspended(p_av_suspend);
    } else {
      btif_a2dp_source_on_suspended(p_av_suspend);
    }
=======
  APPL_TRACE_WARNING("## ON A2DP SUSPENDED ##");
  if (btif_av_get_peer_sep() == AVDT_TSEP_SRC) {
    btif_a2dp_sink_on_suspended(p_av_suspend);
>>>>>>> b9d1b4f1
  } else {
    btif_a2dp_audio_on_suspended(p_av_suspend->status);
  }
}

void btif_a2dp_on_offload_started(tBTA_AV_STATUS status) {
  tA2DP_CTRL_ACK ack;
  APPL_TRACE_EVENT("%s status %d", __func__, status);

  switch (status) {
    case BTA_AV_SUCCESS:
      ack = A2DP_CTRL_ACK_SUCCESS;
      break;
    case BTA_AV_FAIL_RESOURCES:
      APPL_TRACE_ERROR("%s FAILED UNSUPPORTED", __func__);
      ack = A2DP_CTRL_ACK_UNSUPPORTED;
      break;
    default:
      APPL_TRACE_ERROR("%s FAILED: status = %d", __func__, status);
      ack = A2DP_CTRL_ACK_FAILURE;
      break;
  }
  if (btif_av_is_split_a2dp_enabled()) {
    btif_a2dp_audio_on_started(status);
    btif_av_reset_reconfig_flag();
    if (ack != BTA_AV_SUCCESS &&
        btif_av_stream_started_ready()) {
      /* Offload request will return with failure from btif_av sm if
      ** suspend is triggered for remote start. Disconnect only if SoC
      ** returned failure for offload VSC
      */
      APPL_TRACE_ERROR("%s offload start failed", __func__);
      RawAddress bd_addr;
      btif_av_get_peer_addr(&bd_addr);
      btif_dispatch_sm_event(BTIF_AV_DISCONNECT_REQ_EVT, (void *)bd_addr.address,
                             sizeof(RawAddress));
    }
  } else {
    btif_a2dp_command_ack(ack);
  }
}

void btif_debug_a2dp_dump(int fd) {
  btif_a2dp_source_debug_dump(fd);
  btif_a2dp_sink_debug_dump(fd);
}<|MERGE_RESOLUTION|>--- conflicted
+++ resolved
@@ -41,16 +41,9 @@
 extern bool btif_a2dp_audio_if_init;
 extern void btif_av_reset_reconfig_flag();
 
-<<<<<<< HEAD
 void btif_a2dp_on_idle(int index) {
   APPL_TRACE_EVENT("## ON A2DP IDLE ## peer_sep = %d", btif_av_get_peer_sep(index));
   if (btif_av_get_peer_sep(index) == AVDT_TSEP_SNK) {
-=======
-void btif_a2dp_on_idle(void) {
-  APPL_TRACE_WARNING("## ON A2DP IDLE ## peer_sep = %d",
-                     btif_av_get_peer_sep());
-  if (btif_av_get_peer_sep() == AVDT_TSEP_SNK) {
->>>>>>> b9d1b4f1
     btif_a2dp_source_on_idle();
   } else if (btif_av_get_peer_sep(index) == AVDT_TSEP_SRC) {
     btif_a2dp_sink_on_idle();
@@ -136,7 +129,6 @@
 }
 
 void btif_a2dp_on_suspended(tBTA_AV_SUSPEND* p_av_suspend) {
-<<<<<<< HEAD
   APPL_TRACE_EVENT("## ON A2DP SUSPENDED ##");
   int idx = btif_av_get_latest_playing_device_idx();
   if (!btif_av_is_split_a2dp_enabled()) {
@@ -145,11 +137,6 @@
     } else {
       btif_a2dp_source_on_suspended(p_av_suspend);
     }
-=======
-  APPL_TRACE_WARNING("## ON A2DP SUSPENDED ##");
-  if (btif_av_get_peer_sep() == AVDT_TSEP_SRC) {
-    btif_a2dp_sink_on_suspended(p_av_suspend);
->>>>>>> b9d1b4f1
   } else {
     btif_a2dp_audio_on_suspended(p_av_suspend->status);
   }
